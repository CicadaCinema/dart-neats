--- conflicted
+++ resolved
@@ -37,23 +37,13 @@
       - name: mono_repo self validate
         run: pub global run mono_repo generate --validate
   job_002:
-<<<<<<< HEAD
-    name: "analyze; Dart stable; PKGS: neat_cache, acyclic_steps, canonical_json, neat_periodic_task, pem, yaml_edit, shelf_router_generator, safe_url_check; `dartfmt -n --set-exit-if-changed .`"
-=======
     name: "analyze; Dart beta; PKGS: retry, sanitize_html; `dartanalyzer .`"
->>>>>>> 6fe9fe17
-    runs-on: ubuntu-latest
-    steps:
-      - name: Cache Pub hosted dependencies
-        uses: actions/cache@v2
-        with:
-          path: "~/.pub-cache/hosted"
-<<<<<<< HEAD
-          key: "os:ubuntu-latest;pub-cache-hosted;dart:stable;packages:neat_cache-acyclic_steps-canonical_json-neat_periodic_task-pem-yaml_edit-shelf_router_generator-safe_url_check;commands:dartfmt"
-          restore-keys: |
-            os:ubuntu-latest;pub-cache-hosted;dart:stable;packages:neat_cache-acyclic_steps-canonical_json-neat_periodic_task-pem-yaml_edit-shelf_router_generator-safe_url_check
-            os:ubuntu-latest;pub-cache-hosted;dart:stable
-=======
+    runs-on: ubuntu-latest
+    steps:
+      - name: Cache Pub hosted dependencies
+        uses: actions/cache@v2
+        with:
+          path: "~/.pub-cache/hosted"
           key: "os:ubuntu-latest;pub-cache-hosted;dart:beta;packages:retry-sanitize_html;commands:dartanalyzer"
           restore-keys: |
             os:ubuntu-latest;pub-cache-hosted;dart:beta;packages:retry-sanitize_html
@@ -82,23 +72,22 @@
         working-directory: sanitize_html
         run: dartanalyzer .
   job_003:
-    name: "analyze; Dart dev; PKGS: acyclic_steps, canonical_json, neat_cache, chunked_stream, http_methods, neat_periodic_task, pem, safe_url_check, yaml_edit, shelf_router, slugid, shelf_router_generator; `dartanalyzer .`"
-    runs-on: ubuntu-latest
-    steps:
-      - name: Cache Pub hosted dependencies
-        uses: actions/cache@v2
-        with:
-          path: "~/.pub-cache/hosted"
-          key: "os:ubuntu-latest;pub-cache-hosted;dart:dev;packages:acyclic_steps-canonical_json-neat_cache-chunked_stream-http_methods-neat_periodic_task-pem-safe_url_check-yaml_edit-shelf_router-slugid-shelf_router_generator;commands:dartanalyzer"
-          restore-keys: |
-            os:ubuntu-latest;pub-cache-hosted;dart:dev;packages:acyclic_steps-canonical_json-neat_cache-chunked_stream-http_methods-neat_periodic_task-pem-safe_url_check-yaml_edit-shelf_router-slugid-shelf_router_generator
-            os:ubuntu-latest;pub-cache-hosted;dart:dev
->>>>>>> 6fe9fe17
-            os:ubuntu-latest;pub-cache-hosted
-            os:ubuntu-latest
-      - uses: cedx/setup-dart@v2
-        with:
-          release-channel: stable
+    name: "analyze; Dart dev; PKGS: acyclic_steps, canonical_json, chunked_stream, http_methods, neat_cache, neat_periodic_task, pem, safe_url_check, shelf_router_generator, slugid, shelf_router, yaml_edit; `dartanalyzer .`"
+    runs-on: ubuntu-latest
+    steps:
+      - name: Cache Pub hosted dependencies
+        uses: actions/cache@v2
+        with:
+          path: "~/.pub-cache/hosted"
+          key: "os:ubuntu-latest;pub-cache-hosted;dart:dev;packages:acyclic_steps-canonical_json-chunked_stream-http_methods-neat_cache-neat_periodic_task-pem-safe_url_check-shelf_router_generator-slugid-shelf_router-yaml_edit;commands:dartanalyzer"
+          restore-keys: |
+            os:ubuntu-latest;pub-cache-hosted;dart:dev;packages:acyclic_steps-canonical_json-chunked_stream-http_methods-neat_cache-neat_periodic_task-pem-safe_url_check-shelf_router_generator-slugid-shelf_router-yaml_edit
+            os:ubuntu-latest;pub-cache-hosted;dart:dev
+            os:ubuntu-latest;pub-cache-hosted
+            os:ubuntu-latest
+      - uses: cedx/setup-dart@v2
+        with:
+          release-channel: dev
       - run: dart --version
       - uses: actions/checkout@v2
       - id: acyclic_steps_pub_upgrade
@@ -108,11 +97,7 @@
       - name: acyclic_steps; dartanalyzer .
         if: "always() && steps.acyclic_steps_pub_upgrade.conclusion == 'success'"
         working-directory: acyclic_steps
-<<<<<<< HEAD
-        run: dartfmt -n --set-exit-if-changed .
-=======
-        run: dartanalyzer .
->>>>>>> 6fe9fe17
+        run: dartanalyzer .
       - id: canonical_json_pub_upgrade
         name: "canonical_json; pub upgrade --no-precompile"
         working-directory: canonical_json
@@ -120,9 +105,22 @@
       - name: canonical_json; dartanalyzer .
         if: "always() && steps.canonical_json_pub_upgrade.conclusion == 'success'"
         working-directory: canonical_json
-<<<<<<< HEAD
-        run: dartfmt -n --set-exit-if-changed .
-=======
+        run: dartanalyzer .
+      - id: chunked_stream_pub_upgrade
+        name: "chunked_stream; pub upgrade --no-precompile"
+        working-directory: chunked_stream
+        run: pub upgrade --no-precompile
+      - name: chunked_stream; dartanalyzer .
+        if: "always() && steps.chunked_stream_pub_upgrade.conclusion == 'success'"
+        working-directory: chunked_stream
+        run: dartanalyzer .
+      - id: http_methods_pub_upgrade
+        name: "http_methods; pub upgrade --no-precompile"
+        working-directory: http_methods
+        run: pub upgrade --no-precompile
+      - name: http_methods; dartanalyzer .
+        if: "always() && steps.http_methods_pub_upgrade.conclusion == 'success'"
+        working-directory: http_methods
         run: dartanalyzer .
       - id: neat_cache_pub_upgrade
         name: "neat_cache; pub upgrade --no-precompile"
@@ -132,43 +130,227 @@
         if: "always() && steps.neat_cache_pub_upgrade.conclusion == 'success'"
         working-directory: neat_cache
         run: dartanalyzer .
+      - id: neat_periodic_task_pub_upgrade
+        name: "neat_periodic_task; pub upgrade --no-precompile"
+        working-directory: neat_periodic_task
+        run: pub upgrade --no-precompile
+      - name: neat_periodic_task; dartanalyzer .
+        if: "always() && steps.neat_periodic_task_pub_upgrade.conclusion == 'success'"
+        working-directory: neat_periodic_task
+        run: dartanalyzer .
+      - id: pem_pub_upgrade
+        name: "pem; pub upgrade --no-precompile"
+        working-directory: pem
+        run: pub upgrade --no-precompile
+      - name: pem; dartanalyzer .
+        if: "always() && steps.pem_pub_upgrade.conclusion == 'success'"
+        working-directory: pem
+        run: dartanalyzer .
+      - id: safe_url_check_pub_upgrade
+        name: "safe_url_check; pub upgrade --no-precompile"
+        working-directory: safe_url_check
+        run: pub upgrade --no-precompile
+      - name: safe_url_check; dartanalyzer .
+        if: "always() && steps.safe_url_check_pub_upgrade.conclusion == 'success'"
+        working-directory: safe_url_check
+        run: dartanalyzer .
+      - id: shelf_router_generator_pub_upgrade
+        name: "shelf_router_generator; pub upgrade --no-precompile"
+        working-directory: shelf_router_generator
+        run: pub upgrade --no-precompile
+      - name: shelf_router_generator; dartanalyzer .
+        if: "always() && steps.shelf_router_generator_pub_upgrade.conclusion == 'success'"
+        working-directory: shelf_router_generator
+        run: dartanalyzer .
+      - id: slugid_pub_upgrade
+        name: "slugid; pub upgrade --no-precompile"
+        working-directory: slugid
+        run: pub upgrade --no-precompile
+      - name: slugid; dartanalyzer .
+        if: "always() && steps.slugid_pub_upgrade.conclusion == 'success'"
+        working-directory: slugid
+        run: dartanalyzer .
+      - id: shelf_router_pub_upgrade
+        name: "shelf_router; pub upgrade --no-precompile"
+        working-directory: shelf_router
+        run: pub upgrade --no-precompile
+      - name: shelf_router; dartanalyzer .
+        if: "always() && steps.shelf_router_pub_upgrade.conclusion == 'success'"
+        working-directory: shelf_router
+        run: dartanalyzer .
+      - id: yaml_edit_pub_upgrade
+        name: "yaml_edit; pub upgrade --no-precompile"
+        working-directory: yaml_edit
+        run: pub upgrade --no-precompile
+      - name: yaml_edit; dartanalyzer .
+        if: "always() && steps.yaml_edit_pub_upgrade.conclusion == 'success'"
+        working-directory: yaml_edit
+        run: dartanalyzer .
+  job_004:
+    name: "analyze; Dart stable; PKGS: acyclic_steps, canonical_json, neat_cache, safe_url_check, yaml_edit, shelf_router_generator; `dartfmt -n --set-exit-if-changed .`"
+    runs-on: ubuntu-latest
+    steps:
+      - name: Cache Pub hosted dependencies
+        uses: actions/cache@v2
+        with:
+          path: "~/.pub-cache/hosted"
+          key: "os:ubuntu-latest;pub-cache-hosted;dart:stable;packages:acyclic_steps-canonical_json-neat_cache-safe_url_check-yaml_edit-shelf_router_generator;commands:dartfmt"
+          restore-keys: |
+            os:ubuntu-latest;pub-cache-hosted;dart:stable;packages:acyclic_steps-canonical_json-neat_cache-safe_url_check-yaml_edit-shelf_router_generator
+            os:ubuntu-latest;pub-cache-hosted;dart:stable
+            os:ubuntu-latest;pub-cache-hosted
+            os:ubuntu-latest
+      - uses: cedx/setup-dart@v2
+        with:
+          release-channel: stable
+      - run: dart --version
+      - uses: actions/checkout@v2
+      - id: acyclic_steps_pub_upgrade
+        name: "acyclic_steps; pub upgrade --no-precompile"
+        working-directory: acyclic_steps
+        run: pub upgrade --no-precompile
+      - name: "acyclic_steps; dartfmt -n --set-exit-if-changed ."
+        if: "always() && steps.acyclic_steps_pub_upgrade.conclusion == 'success'"
+        working-directory: acyclic_steps
+        run: dartfmt -n --set-exit-if-changed .
+      - id: canonical_json_pub_upgrade
+        name: "canonical_json; pub upgrade --no-precompile"
+        working-directory: canonical_json
+        run: pub upgrade --no-precompile
+      - name: "canonical_json; dartfmt -n --set-exit-if-changed ."
+        if: "always() && steps.canonical_json_pub_upgrade.conclusion == 'success'"
+        working-directory: canonical_json
+        run: dartfmt -n --set-exit-if-changed .
+      - id: neat_cache_pub_upgrade
+        name: "neat_cache; pub upgrade --no-precompile"
+        working-directory: neat_cache
+        run: pub upgrade --no-precompile
+      - name: "neat_cache; dartfmt -n --set-exit-if-changed ."
+        if: "always() && steps.neat_cache_pub_upgrade.conclusion == 'success'"
+        working-directory: neat_cache
+        run: dartfmt -n --set-exit-if-changed .
+      - id: safe_url_check_pub_upgrade
+        name: "safe_url_check; pub upgrade --no-precompile"
+        working-directory: safe_url_check
+        run: pub upgrade --no-precompile
+      - name: "safe_url_check; dartfmt -n --set-exit-if-changed ."
+        if: "always() && steps.safe_url_check_pub_upgrade.conclusion == 'success'"
+        working-directory: safe_url_check
+        run: dartfmt -n --set-exit-if-changed .
+      - id: yaml_edit_pub_upgrade
+        name: "yaml_edit; pub upgrade --no-precompile"
+        working-directory: yaml_edit
+        run: pub upgrade --no-precompile
+      - name: "yaml_edit; dartfmt -n --set-exit-if-changed ."
+        if: "always() && steps.yaml_edit_pub_upgrade.conclusion == 'success'"
+        working-directory: yaml_edit
+        run: dartfmt -n --set-exit-if-changed .
+      - id: shelf_router_generator_pub_upgrade
+        name: "shelf_router_generator; pub upgrade --no-precompile"
+        working-directory: shelf_router_generator
+        run: pub upgrade --no-precompile
+      - name: "shelf_router_generator; dartfmt -n --set-exit-if-changed ."
+        if: "always() && steps.shelf_router_generator_pub_upgrade.conclusion == 'success'"
+        working-directory: shelf_router_generator
+        run: dartfmt -n --set-exit-if-changed .
+  job_005:
+    name: "analyze; Dart dev; PKGS: acyclic_steps, canonical_json, chunked_stream, http_methods, neat_cache, neat_periodic_task, pem, safe_url_check, shelf_router_generator, slugid, yaml_edit, shelf_router; `dartfmt -n --set-exit-if-changed .`"
+    runs-on: ubuntu-latest
+    steps:
+      - name: Cache Pub hosted dependencies
+        uses: actions/cache@v2
+        with:
+          path: "~/.pub-cache/hosted"
+          key: "os:ubuntu-latest;pub-cache-hosted;dart:dev;packages:acyclic_steps-canonical_json-chunked_stream-http_methods-neat_cache-neat_periodic_task-pem-safe_url_check-shelf_router_generator-slugid-yaml_edit-shelf_router;commands:dartfmt"
+          restore-keys: |
+            os:ubuntu-latest;pub-cache-hosted;dart:dev;packages:acyclic_steps-canonical_json-chunked_stream-http_methods-neat_cache-neat_periodic_task-pem-safe_url_check-shelf_router_generator-slugid-yaml_edit-shelf_router
+            os:ubuntu-latest;pub-cache-hosted;dart:dev
+            os:ubuntu-latest;pub-cache-hosted
+            os:ubuntu-latest
+      - uses: cedx/setup-dart@v2
+        with:
+          release-channel: dev
+      - run: dart --version
+      - uses: actions/checkout@v2
+      - id: acyclic_steps_pub_upgrade
+        name: "acyclic_steps; pub upgrade --no-precompile"
+        working-directory: acyclic_steps
+        run: pub upgrade --no-precompile
+      - name: "acyclic_steps; dartfmt -n --set-exit-if-changed ."
+        if: "always() && steps.acyclic_steps_pub_upgrade.conclusion == 'success'"
+        working-directory: acyclic_steps
+        run: dartfmt -n --set-exit-if-changed .
+      - id: canonical_json_pub_upgrade
+        name: "canonical_json; pub upgrade --no-precompile"
+        working-directory: canonical_json
+        run: pub upgrade --no-precompile
+      - name: "canonical_json; dartfmt -n --set-exit-if-changed ."
+        if: "always() && steps.canonical_json_pub_upgrade.conclusion == 'success'"
+        working-directory: canonical_json
+        run: dartfmt -n --set-exit-if-changed .
       - id: chunked_stream_pub_upgrade
         name: "chunked_stream; pub upgrade --no-precompile"
         working-directory: chunked_stream
         run: pub upgrade --no-precompile
-      - name: chunked_stream; dartanalyzer .
+      - name: "chunked_stream; dartfmt -n --set-exit-if-changed ."
         if: "always() && steps.chunked_stream_pub_upgrade.conclusion == 'success'"
         working-directory: chunked_stream
-        run: dartanalyzer .
+        run: dartfmt -n --set-exit-if-changed .
       - id: http_methods_pub_upgrade
         name: "http_methods; pub upgrade --no-precompile"
         working-directory: http_methods
         run: pub upgrade --no-precompile
-      - name: http_methods; dartanalyzer .
+      - name: "http_methods; dartfmt -n --set-exit-if-changed ."
         if: "always() && steps.http_methods_pub_upgrade.conclusion == 'success'"
         working-directory: http_methods
-        run: dartanalyzer .
->>>>>>> 6fe9fe17
+        run: dartfmt -n --set-exit-if-changed .
+      - id: neat_cache_pub_upgrade
+        name: "neat_cache; pub upgrade --no-precompile"
+        working-directory: neat_cache
+        run: pub upgrade --no-precompile
+      - name: "neat_cache; dartfmt -n --set-exit-if-changed ."
+        if: "always() && steps.neat_cache_pub_upgrade.conclusion == 'success'"
+        working-directory: neat_cache
+        run: dartfmt -n --set-exit-if-changed .
       - id: neat_periodic_task_pub_upgrade
         name: "neat_periodic_task; pub upgrade --no-precompile"
         working-directory: neat_periodic_task
         run: pub upgrade --no-precompile
-      - name: neat_periodic_task; dartanalyzer .
+      - name: "neat_periodic_task; dartfmt -n --set-exit-if-changed ."
         if: "always() && steps.neat_periodic_task_pub_upgrade.conclusion == 'success'"
         working-directory: neat_periodic_task
-<<<<<<< HEAD
-        run: dartfmt -n --set-exit-if-changed .
-=======
-        run: dartanalyzer .
->>>>>>> 6fe9fe17
+        run: dartfmt -n --set-exit-if-changed .
       - id: pem_pub_upgrade
         name: "pem; pub upgrade --no-precompile"
         working-directory: pem
         run: pub upgrade --no-precompile
-      - name: pem; dartanalyzer .
+      - name: "pem; dartfmt -n --set-exit-if-changed ."
         if: "always() && steps.pem_pub_upgrade.conclusion == 'success'"
         working-directory: pem
-<<<<<<< HEAD
+        run: dartfmt -n --set-exit-if-changed .
+      - id: safe_url_check_pub_upgrade
+        name: "safe_url_check; pub upgrade --no-precompile"
+        working-directory: safe_url_check
+        run: pub upgrade --no-precompile
+      - name: "safe_url_check; dartfmt -n --set-exit-if-changed ."
+        if: "always() && steps.safe_url_check_pub_upgrade.conclusion == 'success'"
+        working-directory: safe_url_check
+        run: dartfmt -n --set-exit-if-changed .
+      - id: shelf_router_generator_pub_upgrade
+        name: "shelf_router_generator; pub upgrade --no-precompile"
+        working-directory: shelf_router_generator
+        run: pub upgrade --no-precompile
+      - name: "shelf_router_generator; dartfmt -n --set-exit-if-changed ."
+        if: "always() && steps.shelf_router_generator_pub_upgrade.conclusion == 'success'"
+        working-directory: shelf_router_generator
+        run: dartfmt -n --set-exit-if-changed .
+      - id: slugid_pub_upgrade
+        name: "slugid; pub upgrade --no-precompile"
+        working-directory: slugid
+        run: pub upgrade --no-precompile
+      - name: "slugid; dartfmt -n --set-exit-if-changed ."
+        if: "always() && steps.slugid_pub_upgrade.conclusion == 'success'"
+        working-directory: slugid
         run: dartfmt -n --set-exit-if-changed .
       - id: yaml_edit_pub_upgrade
         name: "yaml_edit; pub upgrade --no-precompile"
@@ -178,82 +360,653 @@
         if: "always() && steps.yaml_edit_pub_upgrade.conclusion == 'success'"
         working-directory: yaml_edit
         run: dartfmt -n --set-exit-if-changed .
+      - id: shelf_router_pub_upgrade
+        name: "shelf_router; pub upgrade --no-precompile"
+        working-directory: shelf_router
+        run: pub upgrade --no-precompile
+      - name: "shelf_router; dartfmt -n --set-exit-if-changed ."
+        if: "always() && steps.shelf_router_pub_upgrade.conclusion == 'success'"
+        working-directory: shelf_router
+        run: dartfmt -n --set-exit-if-changed .
+  job_006:
+    name: "analyze; Dart stable; PKGS: canonical_json, neat_cache, acyclic_steps, safe_url_check, shelf_router_generator, yaml_edit; `dartanalyzer .`"
+    runs-on: ubuntu-latest
+    steps:
+      - name: Cache Pub hosted dependencies
+        uses: actions/cache@v2
+        with:
+          path: "~/.pub-cache/hosted"
+          key: "os:ubuntu-latest;pub-cache-hosted;dart:stable;packages:canonical_json-neat_cache-acyclic_steps-safe_url_check-shelf_router_generator-yaml_edit;commands:dartanalyzer"
+          restore-keys: |
+            os:ubuntu-latest;pub-cache-hosted;dart:stable;packages:canonical_json-neat_cache-acyclic_steps-safe_url_check-shelf_router_generator-yaml_edit
+            os:ubuntu-latest;pub-cache-hosted;dart:stable
+            os:ubuntu-latest;pub-cache-hosted
+            os:ubuntu-latest
+      - uses: cedx/setup-dart@v2
+        with:
+          release-channel: stable
+      - run: dart --version
+      - uses: actions/checkout@v2
+      - id: canonical_json_pub_upgrade
+        name: "canonical_json; pub upgrade --no-precompile"
+        working-directory: canonical_json
+        run: pub upgrade --no-precompile
+      - name: canonical_json; dartanalyzer .
+        if: "always() && steps.canonical_json_pub_upgrade.conclusion == 'success'"
+        working-directory: canonical_json
+        run: dartanalyzer .
+      - id: neat_cache_pub_upgrade
+        name: "neat_cache; pub upgrade --no-precompile"
+        working-directory: neat_cache
+        run: pub upgrade --no-precompile
+      - name: neat_cache; dartanalyzer .
+        if: "always() && steps.neat_cache_pub_upgrade.conclusion == 'success'"
+        working-directory: neat_cache
+        run: dartanalyzer .
+      - id: acyclic_steps_pub_upgrade
+        name: "acyclic_steps; pub upgrade --no-precompile"
+        working-directory: acyclic_steps
+        run: pub upgrade --no-precompile
+      - name: acyclic_steps; dartanalyzer .
+        if: "always() && steps.acyclic_steps_pub_upgrade.conclusion == 'success'"
+        working-directory: acyclic_steps
+        run: dartanalyzer .
+      - id: safe_url_check_pub_upgrade
+        name: "safe_url_check; pub upgrade --no-precompile"
+        working-directory: safe_url_check
+        run: pub upgrade --no-precompile
+      - name: safe_url_check; dartanalyzer .
+        if: "always() && steps.safe_url_check_pub_upgrade.conclusion == 'success'"
+        working-directory: safe_url_check
+        run: dartanalyzer .
       - id: shelf_router_generator_pub_upgrade
         name: "shelf_router_generator; pub upgrade --no-precompile"
         working-directory: shelf_router_generator
         run: pub upgrade --no-precompile
-      - name: "shelf_router_generator; dartfmt -n --set-exit-if-changed ."
+      - name: shelf_router_generator; dartanalyzer .
         if: "always() && steps.shelf_router_generator_pub_upgrade.conclusion == 'success'"
         working-directory: shelf_router_generator
-        run: dartfmt -n --set-exit-if-changed .
-=======
-        run: dartanalyzer .
->>>>>>> 6fe9fe17
+        run: dartanalyzer .
+      - id: yaml_edit_pub_upgrade
+        name: "yaml_edit; pub upgrade --no-precompile"
+        working-directory: yaml_edit
+        run: pub upgrade --no-precompile
+      - name: yaml_edit; dartanalyzer .
+        if: "always() && steps.yaml_edit_pub_upgrade.conclusion == 'success'"
+        working-directory: yaml_edit
+        run: dartanalyzer .
+  job_007:
+    name: "analyze; Dart beta; PKGS: sanitize_html, retry; `dartfmt -n --set-exit-if-changed .`"
+    runs-on: ubuntu-latest
+    steps:
+      - name: Cache Pub hosted dependencies
+        uses: actions/cache@v2
+        with:
+          path: "~/.pub-cache/hosted"
+          key: "os:ubuntu-latest;pub-cache-hosted;dart:beta;packages:sanitize_html-retry;commands:dartfmt"
+          restore-keys: |
+            os:ubuntu-latest;pub-cache-hosted;dart:beta;packages:sanitize_html-retry
+            os:ubuntu-latest;pub-cache-hosted;dart:beta
+            os:ubuntu-latest;pub-cache-hosted
+            os:ubuntu-latest
+      - uses: cedx/setup-dart@v2
+        with:
+          release-channel: beta
+      - run: dart --version
+      - uses: actions/checkout@v2
+      - id: sanitize_html_pub_upgrade
+        name: "sanitize_html; pub upgrade --no-precompile"
+        working-directory: sanitize_html
+        run: pub upgrade --no-precompile
+      - name: "sanitize_html; dartfmt -n --set-exit-if-changed ."
+        if: "always() && steps.sanitize_html_pub_upgrade.conclusion == 'success'"
+        working-directory: sanitize_html
+        run: dartfmt -n --set-exit-if-changed .
+      - id: retry_pub_upgrade
+        name: "retry; pub upgrade --no-precompile"
+        working-directory: retry
+        run: pub upgrade --no-precompile
+      - name: "retry; dartfmt -n --set-exit-if-changed ."
+        if: "always() && steps.retry_pub_upgrade.conclusion == 'success'"
+        working-directory: retry
+        run: dartfmt -n --set-exit-if-changed .
+  job_008:
+    name: "tests; Dart beta; PKG: sanitize_html; `pub run test`"
+    runs-on: ubuntu-latest
+    steps:
+      - name: Cache Pub hosted dependencies
+        uses: actions/cache@v2
+        with:
+          path: "~/.pub-cache/hosted"
+          key: "os:ubuntu-latest;pub-cache-hosted;dart:beta;packages:sanitize_html;commands:test_0"
+          restore-keys: |
+            os:ubuntu-latest;pub-cache-hosted;dart:beta;packages:sanitize_html
+            os:ubuntu-latest;pub-cache-hosted;dart:beta
+            os:ubuntu-latest;pub-cache-hosted
+            os:ubuntu-latest
+      - uses: cedx/setup-dart@v2
+        with:
+          release-channel: beta
+      - run: dart --version
+      - uses: actions/checkout@v2
+      - id: sanitize_html_pub_upgrade
+        name: "sanitize_html; pub upgrade --no-precompile"
+        working-directory: sanitize_html
+        run: pub upgrade --no-precompile
+      - name: sanitize_html; pub run test
+        if: "always() && steps.sanitize_html_pub_upgrade.conclusion == 'success'"
+        working-directory: sanitize_html
+        run: pub run test
+    needs:
+      - job_001
+      - job_002
+      - job_003
+      - job_004
+      - job_005
+      - job_006
+      - job_007
+  job_009:
+    name: "tests; Dart beta; PKG: retry; `pub run test`"
+    runs-on: ubuntu-latest
+    steps:
+      - name: Cache Pub hosted dependencies
+        uses: actions/cache@v2
+        with:
+          path: "~/.pub-cache/hosted"
+          key: "os:ubuntu-latest;pub-cache-hosted;dart:beta;packages:retry;commands:test_0"
+          restore-keys: |
+            os:ubuntu-latest;pub-cache-hosted;dart:beta;packages:retry
+            os:ubuntu-latest;pub-cache-hosted;dart:beta
+            os:ubuntu-latest;pub-cache-hosted
+            os:ubuntu-latest
+      - uses: cedx/setup-dart@v2
+        with:
+          release-channel: beta
+      - run: dart --version
+      - uses: actions/checkout@v2
+      - id: retry_pub_upgrade
+        name: "retry; pub upgrade --no-precompile"
+        working-directory: retry
+        run: pub upgrade --no-precompile
+      - name: retry; pub run test
+        if: "always() && steps.retry_pub_upgrade.conclusion == 'success'"
+        working-directory: retry
+        run: pub run test
+    needs:
+      - job_001
+      - job_002
+      - job_003
+      - job_004
+      - job_005
+      - job_006
+      - job_007
+  job_010:
+    name: "tests; Dart dev; PKG: safe_url_check; `pub run test`"
+    runs-on: ubuntu-latest
+    steps:
+      - name: Cache Pub hosted dependencies
+        uses: actions/cache@v2
+        with:
+          path: "~/.pub-cache/hosted"
+          key: "os:ubuntu-latest;pub-cache-hosted;dart:dev;packages:safe_url_check;commands:test_0"
+          restore-keys: |
+            os:ubuntu-latest;pub-cache-hosted;dart:dev;packages:safe_url_check
+            os:ubuntu-latest;pub-cache-hosted;dart:dev
+            os:ubuntu-latest;pub-cache-hosted
+            os:ubuntu-latest
+      - uses: cedx/setup-dart@v2
+        with:
+          release-channel: dev
+      - run: dart --version
+      - uses: actions/checkout@v2
       - id: safe_url_check_pub_upgrade
         name: "safe_url_check; pub upgrade --no-precompile"
         working-directory: safe_url_check
         run: pub upgrade --no-precompile
-      - name: safe_url_check; dartanalyzer .
+      - name: safe_url_check; pub run test
         if: "always() && steps.safe_url_check_pub_upgrade.conclusion == 'success'"
         working-directory: safe_url_check
-<<<<<<< HEAD
-        run: dartfmt -n --set-exit-if-changed .
-  job_003:
-    name: "analyze; Dart dev; PKGS: acyclic_steps, canonical_json, chunked_stream, http_methods, neat_cache, neat_periodic_task, pem, safe_url_check, shelf_router, shelf_router_generator, slugid, yaml_edit; `dartanalyzer .`"
-=======
-        run: dartanalyzer .
+        run: pub run test
+    needs:
+      - job_001
+      - job_002
+      - job_003
+      - job_004
+      - job_005
+      - job_006
+      - job_007
+  job_011:
+    name: "tests; Dart dev; PKG: shelf_router; `pub run test`"
+    runs-on: ubuntu-latest
+    steps:
+      - name: Cache Pub hosted dependencies
+        uses: actions/cache@v2
+        with:
+          path: "~/.pub-cache/hosted"
+          key: "os:ubuntu-latest;pub-cache-hosted;dart:dev;packages:shelf_router;commands:test_0"
+          restore-keys: |
+            os:ubuntu-latest;pub-cache-hosted;dart:dev;packages:shelf_router
+            os:ubuntu-latest;pub-cache-hosted;dart:dev
+            os:ubuntu-latest;pub-cache-hosted
+            os:ubuntu-latest
+      - uses: cedx/setup-dart@v2
+        with:
+          release-channel: dev
+      - run: dart --version
+      - uses: actions/checkout@v2
+      - id: shelf_router_pub_upgrade
+        name: "shelf_router; pub upgrade --no-precompile"
+        working-directory: shelf_router
+        run: pub upgrade --no-precompile
+      - name: shelf_router; pub run test
+        if: "always() && steps.shelf_router_pub_upgrade.conclusion == 'success'"
+        working-directory: shelf_router
+        run: pub run test
+    needs:
+      - job_001
+      - job_002
+      - job_003
+      - job_004
+      - job_005
+      - job_006
+      - job_007
+  job_012:
+    name: "tests; Dart dev; PKG: pem; `pub run test`"
+    runs-on: ubuntu-latest
+    steps:
+      - name: Cache Pub hosted dependencies
+        uses: actions/cache@v2
+        with:
+          path: "~/.pub-cache/hosted"
+          key: "os:ubuntu-latest;pub-cache-hosted;dart:dev;packages:pem;commands:test_0"
+          restore-keys: |
+            os:ubuntu-latest;pub-cache-hosted;dart:dev;packages:pem
+            os:ubuntu-latest;pub-cache-hosted;dart:dev
+            os:ubuntu-latest;pub-cache-hosted
+            os:ubuntu-latest
+      - uses: cedx/setup-dart@v2
+        with:
+          release-channel: dev
+      - run: dart --version
+      - uses: actions/checkout@v2
+      - id: pem_pub_upgrade
+        name: "pem; pub upgrade --no-precompile"
+        working-directory: pem
+        run: pub upgrade --no-precompile
+      - name: pem; pub run test
+        if: "always() && steps.pem_pub_upgrade.conclusion == 'success'"
+        working-directory: pem
+        run: pub run test
+    needs:
+      - job_001
+      - job_002
+      - job_003
+      - job_004
+      - job_005
+      - job_006
+      - job_007
+  job_013:
+    name: "tests; Dart dev; PKG: neat_periodic_task; `pub run test`"
+    runs-on: ubuntu-latest
+    steps:
+      - name: Cache Pub hosted dependencies
+        uses: actions/cache@v2
+        with:
+          path: "~/.pub-cache/hosted"
+          key: "os:ubuntu-latest;pub-cache-hosted;dart:dev;packages:neat_periodic_task;commands:test_0"
+          restore-keys: |
+            os:ubuntu-latest;pub-cache-hosted;dart:dev;packages:neat_periodic_task
+            os:ubuntu-latest;pub-cache-hosted;dart:dev
+            os:ubuntu-latest;pub-cache-hosted
+            os:ubuntu-latest
+      - uses: cedx/setup-dart@v2
+        with:
+          release-channel: dev
+      - run: dart --version
+      - uses: actions/checkout@v2
+      - id: neat_periodic_task_pub_upgrade
+        name: "neat_periodic_task; pub upgrade --no-precompile"
+        working-directory: neat_periodic_task
+        run: pub upgrade --no-precompile
+      - name: neat_periodic_task; pub run test
+        if: "always() && steps.neat_periodic_task_pub_upgrade.conclusion == 'success'"
+        working-directory: neat_periodic_task
+        run: pub run test
+    needs:
+      - job_001
+      - job_002
+      - job_003
+      - job_004
+      - job_005
+      - job_006
+      - job_007
+  job_014:
+    name: "tests; Dart dev; PKG: shelf_router_generator; `pub run test`"
+    runs-on: ubuntu-latest
+    steps:
+      - name: Cache Pub hosted dependencies
+        uses: actions/cache@v2
+        with:
+          path: "~/.pub-cache/hosted"
+          key: "os:ubuntu-latest;pub-cache-hosted;dart:dev;packages:shelf_router_generator;commands:test_0"
+          restore-keys: |
+            os:ubuntu-latest;pub-cache-hosted;dart:dev;packages:shelf_router_generator
+            os:ubuntu-latest;pub-cache-hosted;dart:dev
+            os:ubuntu-latest;pub-cache-hosted
+            os:ubuntu-latest
+      - uses: cedx/setup-dart@v2
+        with:
+          release-channel: dev
+      - run: dart --version
+      - uses: actions/checkout@v2
+      - id: shelf_router_generator_pub_upgrade
+        name: "shelf_router_generator; pub upgrade --no-precompile"
+        working-directory: shelf_router_generator
+        run: pub upgrade --no-precompile
+      - name: shelf_router_generator; pub run test
+        if: "always() && steps.shelf_router_generator_pub_upgrade.conclusion == 'success'"
+        working-directory: shelf_router_generator
+        run: pub run test
+    needs:
+      - job_001
+      - job_002
+      - job_003
+      - job_004
+      - job_005
+      - job_006
+      - job_007
+  job_015:
+    name: "tests; Dart dev; PKG: http_methods; `pub run test`"
+    runs-on: ubuntu-latest
+    steps:
+      - name: Cache Pub hosted dependencies
+        uses: actions/cache@v2
+        with:
+          path: "~/.pub-cache/hosted"
+          key: "os:ubuntu-latest;pub-cache-hosted;dart:dev;packages:http_methods;commands:test_0"
+          restore-keys: |
+            os:ubuntu-latest;pub-cache-hosted;dart:dev;packages:http_methods
+            os:ubuntu-latest;pub-cache-hosted;dart:dev
+            os:ubuntu-latest;pub-cache-hosted
+            os:ubuntu-latest
+      - uses: cedx/setup-dart@v2
+        with:
+          release-channel: dev
+      - run: dart --version
+      - uses: actions/checkout@v2
+      - id: http_methods_pub_upgrade
+        name: "http_methods; pub upgrade --no-precompile"
+        working-directory: http_methods
+        run: pub upgrade --no-precompile
+      - name: http_methods; pub run test
+        if: "always() && steps.http_methods_pub_upgrade.conclusion == 'success'"
+        working-directory: http_methods
+        run: pub run test
+    needs:
+      - job_001
+      - job_002
+      - job_003
+      - job_004
+      - job_005
+      - job_006
+      - job_007
+  job_016:
+    name: "tests; Dart dev; PKG: slugid; `pub run test`"
+    runs-on: ubuntu-latest
+    steps:
+      - name: Cache Pub hosted dependencies
+        uses: actions/cache@v2
+        with:
+          path: "~/.pub-cache/hosted"
+          key: "os:ubuntu-latest;pub-cache-hosted;dart:dev;packages:slugid;commands:test_0"
+          restore-keys: |
+            os:ubuntu-latest;pub-cache-hosted;dart:dev;packages:slugid
+            os:ubuntu-latest;pub-cache-hosted;dart:dev
+            os:ubuntu-latest;pub-cache-hosted
+            os:ubuntu-latest
+      - uses: cedx/setup-dart@v2
+        with:
+          release-channel: dev
+      - run: dart --version
+      - uses: actions/checkout@v2
+      - id: slugid_pub_upgrade
+        name: "slugid; pub upgrade --no-precompile"
+        working-directory: slugid
+        run: pub upgrade --no-precompile
+      - name: slugid; pub run test
+        if: "always() && steps.slugid_pub_upgrade.conclusion == 'success'"
+        working-directory: slugid
+        run: pub run test
+    needs:
+      - job_001
+      - job_002
+      - job_003
+      - job_004
+      - job_005
+      - job_006
+      - job_007
+  job_017:
+    name: "tests; Dart dev; PKG: chunked_stream; `pub run test`"
+    runs-on: ubuntu-latest
+    steps:
+      - name: Cache Pub hosted dependencies
+        uses: actions/cache@v2
+        with:
+          path: "~/.pub-cache/hosted"
+          key: "os:ubuntu-latest;pub-cache-hosted;dart:dev;packages:chunked_stream;commands:test_0"
+          restore-keys: |
+            os:ubuntu-latest;pub-cache-hosted;dart:dev;packages:chunked_stream
+            os:ubuntu-latest;pub-cache-hosted;dart:dev
+            os:ubuntu-latest;pub-cache-hosted
+            os:ubuntu-latest
+      - uses: cedx/setup-dart@v2
+        with:
+          release-channel: dev
+      - run: dart --version
+      - uses: actions/checkout@v2
+      - id: chunked_stream_pub_upgrade
+        name: "chunked_stream; pub upgrade --no-precompile"
+        working-directory: chunked_stream
+        run: pub upgrade --no-precompile
+      - name: chunked_stream; pub run test
+        if: "always() && steps.chunked_stream_pub_upgrade.conclusion == 'success'"
+        working-directory: chunked_stream
+        run: pub run test
+    needs:
+      - job_001
+      - job_002
+      - job_003
+      - job_004
+      - job_005
+      - job_006
+      - job_007
+  job_018:
+    name: "tests; Dart dev; PKG: canonical_json; `pub run test`"
+    runs-on: ubuntu-latest
+    steps:
+      - name: Cache Pub hosted dependencies
+        uses: actions/cache@v2
+        with:
+          path: "~/.pub-cache/hosted"
+          key: "os:ubuntu-latest;pub-cache-hosted;dart:dev;packages:canonical_json;commands:test_0"
+          restore-keys: |
+            os:ubuntu-latest;pub-cache-hosted;dart:dev;packages:canonical_json
+            os:ubuntu-latest;pub-cache-hosted;dart:dev
+            os:ubuntu-latest;pub-cache-hosted
+            os:ubuntu-latest
+      - uses: cedx/setup-dart@v2
+        with:
+          release-channel: dev
+      - run: dart --version
+      - uses: actions/checkout@v2
+      - id: canonical_json_pub_upgrade
+        name: "canonical_json; pub upgrade --no-precompile"
+        working-directory: canonical_json
+        run: pub upgrade --no-precompile
+      - name: canonical_json; pub run test
+        if: "always() && steps.canonical_json_pub_upgrade.conclusion == 'success'"
+        working-directory: canonical_json
+        run: pub run test
+    needs:
+      - job_001
+      - job_002
+      - job_003
+      - job_004
+      - job_005
+      - job_006
+      - job_007
+  job_019:
+    name: "tests; Dart dev; PKG: acyclic_steps; `pub run test`"
+    runs-on: ubuntu-latest
+    steps:
+      - name: Cache Pub hosted dependencies
+        uses: actions/cache@v2
+        with:
+          path: "~/.pub-cache/hosted"
+          key: "os:ubuntu-latest;pub-cache-hosted;dart:dev;packages:acyclic_steps;commands:test_0"
+          restore-keys: |
+            os:ubuntu-latest;pub-cache-hosted;dart:dev;packages:acyclic_steps
+            os:ubuntu-latest;pub-cache-hosted;dart:dev
+            os:ubuntu-latest;pub-cache-hosted
+            os:ubuntu-latest
+      - uses: cedx/setup-dart@v2
+        with:
+          release-channel: dev
+      - run: dart --version
+      - uses: actions/checkout@v2
+      - id: acyclic_steps_pub_upgrade
+        name: "acyclic_steps; pub upgrade --no-precompile"
+        working-directory: acyclic_steps
+        run: pub upgrade --no-precompile
+      - name: acyclic_steps; pub run test
+        if: "always() && steps.acyclic_steps_pub_upgrade.conclusion == 'success'"
+        working-directory: acyclic_steps
+        run: pub run test
+    needs:
+      - job_001
+      - job_002
+      - job_003
+      - job_004
+      - job_005
+      - job_006
+      - job_007
+  job_020:
+    name: "tests; Dart dev; PKG: yaml_edit; `pub run test`"
+    runs-on: ubuntu-latest
+    steps:
+      - name: Cache Pub hosted dependencies
+        uses: actions/cache@v2
+        with:
+          path: "~/.pub-cache/hosted"
+          key: "os:ubuntu-latest;pub-cache-hosted;dart:dev;packages:yaml_edit;commands:test_0"
+          restore-keys: |
+            os:ubuntu-latest;pub-cache-hosted;dart:dev;packages:yaml_edit
+            os:ubuntu-latest;pub-cache-hosted;dart:dev
+            os:ubuntu-latest;pub-cache-hosted
+            os:ubuntu-latest
+      - uses: cedx/setup-dart@v2
+        with:
+          release-channel: dev
+      - run: dart --version
+      - uses: actions/checkout@v2
       - id: yaml_edit_pub_upgrade
         name: "yaml_edit; pub upgrade --no-precompile"
         working-directory: yaml_edit
         run: pub upgrade --no-precompile
-      - name: yaml_edit; dartanalyzer .
+      - name: yaml_edit; pub run test
         if: "always() && steps.yaml_edit_pub_upgrade.conclusion == 'success'"
         working-directory: yaml_edit
-        run: dartanalyzer .
-      - id: shelf_router_pub_upgrade
-        name: "shelf_router; pub upgrade --no-precompile"
-        working-directory: shelf_router
-        run: pub upgrade --no-precompile
-      - name: shelf_router; dartanalyzer .
-        if: "always() && steps.shelf_router_pub_upgrade.conclusion == 'success'"
-        working-directory: shelf_router
-        run: dartanalyzer .
-      - id: slugid_pub_upgrade
-        name: "slugid; pub upgrade --no-precompile"
-        working-directory: slugid
-        run: pub upgrade --no-precompile
-      - name: slugid; dartanalyzer .
-        if: "always() && steps.slugid_pub_upgrade.conclusion == 'success'"
-        working-directory: slugid
-        run: dartanalyzer .
+        run: pub run test
+    needs:
+      - job_001
+      - job_002
+      - job_003
+      - job_004
+      - job_005
+      - job_006
+      - job_007
+  job_021:
+    name: "tests; Dart stable; PKG: safe_url_check; `pub run test`"
+    runs-on: ubuntu-latest
+    steps:
+      - name: Cache Pub hosted dependencies
+        uses: actions/cache@v2
+        with:
+          path: "~/.pub-cache/hosted"
+          key: "os:ubuntu-latest;pub-cache-hosted;dart:stable;packages:safe_url_check;commands:test_0"
+          restore-keys: |
+            os:ubuntu-latest;pub-cache-hosted;dart:stable;packages:safe_url_check
+            os:ubuntu-latest;pub-cache-hosted;dart:stable
+            os:ubuntu-latest;pub-cache-hosted
+            os:ubuntu-latest
+      - uses: cedx/setup-dart@v2
+        with:
+          release-channel: stable
+      - run: dart --version
+      - uses: actions/checkout@v2
+      - id: safe_url_check_pub_upgrade
+        name: "safe_url_check; pub upgrade --no-precompile"
+        working-directory: safe_url_check
+        run: pub upgrade --no-precompile
+      - name: safe_url_check; pub run test
+        if: "always() && steps.safe_url_check_pub_upgrade.conclusion == 'success'"
+        working-directory: safe_url_check
+        run: pub run test
+    needs:
+      - job_001
+      - job_002
+      - job_003
+      - job_004
+      - job_005
+      - job_006
+      - job_007
+  job_022:
+    name: "tests; Dart stable; PKG: shelf_router_generator; `pub run test`"
+    runs-on: ubuntu-latest
+    steps:
+      - name: Cache Pub hosted dependencies
+        uses: actions/cache@v2
+        with:
+          path: "~/.pub-cache/hosted"
+          key: "os:ubuntu-latest;pub-cache-hosted;dart:stable;packages:shelf_router_generator;commands:test_0"
+          restore-keys: |
+            os:ubuntu-latest;pub-cache-hosted;dart:stable;packages:shelf_router_generator
+            os:ubuntu-latest;pub-cache-hosted;dart:stable
+            os:ubuntu-latest;pub-cache-hosted
+            os:ubuntu-latest
+      - uses: cedx/setup-dart@v2
+        with:
+          release-channel: stable
+      - run: dart --version
+      - uses: actions/checkout@v2
       - id: shelf_router_generator_pub_upgrade
         name: "shelf_router_generator; pub upgrade --no-precompile"
         working-directory: shelf_router_generator
         run: pub upgrade --no-precompile
-      - name: shelf_router_generator; dartanalyzer .
+      - name: shelf_router_generator; pub run test
         if: "always() && steps.shelf_router_generator_pub_upgrade.conclusion == 'success'"
         working-directory: shelf_router_generator
-        run: dartanalyzer .
-  job_004:
-    name: "analyze; Dart stable; PKGS: acyclic_steps, canonical_json, http_methods, neat_cache, safe_url_check, yaml_edit, shelf_router, shelf_router_generator; `dartfmt -n --set-exit-if-changed .`"
->>>>>>> 6fe9fe17
-    runs-on: ubuntu-latest
-    steps:
-      - name: Cache Pub hosted dependencies
-        uses: actions/cache@v2
-        with:
-          path: "~/.pub-cache/hosted"
-<<<<<<< HEAD
-          key: "os:ubuntu-latest;pub-cache-hosted;dart:dev;packages:acyclic_steps-canonical_json-chunked_stream-http_methods-neat_cache-neat_periodic_task-pem-safe_url_check-shelf_router-shelf_router_generator-slugid-yaml_edit;commands:dartanalyzer"
-          restore-keys: |
-            os:ubuntu-latest;pub-cache-hosted;dart:dev;packages:acyclic_steps-canonical_json-chunked_stream-http_methods-neat_cache-neat_periodic_task-pem-safe_url_check-shelf_router-shelf_router_generator-slugid-yaml_edit
-            os:ubuntu-latest;pub-cache-hosted;dart:dev
-=======
-          key: "os:ubuntu-latest;pub-cache-hosted;dart:stable;packages:acyclic_steps-canonical_json-http_methods-neat_cache-safe_url_check-yaml_edit-shelf_router-shelf_router_generator;commands:dartfmt"
-          restore-keys: |
-            os:ubuntu-latest;pub-cache-hosted;dart:stable;packages:acyclic_steps-canonical_json-http_methods-neat_cache-safe_url_check-yaml_edit-shelf_router-shelf_router_generator
+        run: pub run test
+    needs:
+      - job_001
+      - job_002
+      - job_003
+      - job_004
+      - job_005
+      - job_006
+      - job_007
+  job_023:
+    name: "tests; Dart stable; PKG: acyclic_steps; `pub run test`"
+    runs-on: ubuntu-latest
+    steps:
+      - name: Cache Pub hosted dependencies
+        uses: actions/cache@v2
+        with:
+          path: "~/.pub-cache/hosted"
+          key: "os:ubuntu-latest;pub-cache-hosted;dart:stable;packages:acyclic_steps;commands:test_0"
+          restore-keys: |
+            os:ubuntu-latest;pub-cache-hosted;dart:stable;packages:acyclic_steps
             os:ubuntu-latest;pub-cache-hosted;dart:stable
->>>>>>> 6fe9fe17
             os:ubuntu-latest;pub-cache-hosted
             os:ubuntu-latest
       - uses: cedx/setup-dart@v2
@@ -265,500 +1018,100 @@
         name: "acyclic_steps; pub upgrade --no-precompile"
         working-directory: acyclic_steps
         run: pub upgrade --no-precompile
-      - name: "acyclic_steps; dartfmt -n --set-exit-if-changed ."
+      - name: acyclic_steps; pub run test
         if: "always() && steps.acyclic_steps_pub_upgrade.conclusion == 'success'"
         working-directory: acyclic_steps
-        run: dartfmt -n --set-exit-if-changed .
+        run: pub run test
+    needs:
+      - job_001
+      - job_002
+      - job_003
+      - job_004
+      - job_005
+      - job_006
+      - job_007
+  job_024:
+    name: "tests; Dart stable; PKG: yaml_edit; `pub run test`"
+    runs-on: ubuntu-latest
+    steps:
+      - name: Cache Pub hosted dependencies
+        uses: actions/cache@v2
+        with:
+          path: "~/.pub-cache/hosted"
+          key: "os:ubuntu-latest;pub-cache-hosted;dart:stable;packages:yaml_edit;commands:test_0"
+          restore-keys: |
+            os:ubuntu-latest;pub-cache-hosted;dart:stable;packages:yaml_edit
+            os:ubuntu-latest;pub-cache-hosted;dart:stable
+            os:ubuntu-latest;pub-cache-hosted
+            os:ubuntu-latest
+      - uses: cedx/setup-dart@v2
+        with:
+          release-channel: stable
+      - run: dart --version
+      - uses: actions/checkout@v2
+      - id: yaml_edit_pub_upgrade
+        name: "yaml_edit; pub upgrade --no-precompile"
+        working-directory: yaml_edit
+        run: pub upgrade --no-precompile
+      - name: yaml_edit; pub run test
+        if: "always() && steps.yaml_edit_pub_upgrade.conclusion == 'success'"
+        working-directory: yaml_edit
+        run: pub run test
+    needs:
+      - job_001
+      - job_002
+      - job_003
+      - job_004
+      - job_005
+      - job_006
+      - job_007
+  job_025:
+    name: "tests; Dart stable; PKG: canonical_json; `pub run test`"
+    runs-on: ubuntu-latest
+    steps:
+      - name: Cache Pub hosted dependencies
+        uses: actions/cache@v2
+        with:
+          path: "~/.pub-cache/hosted"
+          key: "os:ubuntu-latest;pub-cache-hosted;dart:stable;packages:canonical_json;commands:test_0"
+          restore-keys: |
+            os:ubuntu-latest;pub-cache-hosted;dart:stable;packages:canonical_json
+            os:ubuntu-latest;pub-cache-hosted;dart:stable
+            os:ubuntu-latest;pub-cache-hosted
+            os:ubuntu-latest
+      - uses: cedx/setup-dart@v2
+        with:
+          release-channel: stable
+      - run: dart --version
+      - uses: actions/checkout@v2
       - id: canonical_json_pub_upgrade
         name: "canonical_json; pub upgrade --no-precompile"
         working-directory: canonical_json
         run: pub upgrade --no-precompile
-      - name: "canonical_json; dartfmt -n --set-exit-if-changed ."
+      - name: canonical_json; pub run test
         if: "always() && steps.canonical_json_pub_upgrade.conclusion == 'success'"
         working-directory: canonical_json
-<<<<<<< HEAD
-        run: dartanalyzer .
-      - id: chunked_stream_pub_upgrade
-        name: "chunked_stream; pub upgrade --no-precompile"
-        working-directory: chunked_stream
-        run: pub upgrade --no-precompile
-      - name: chunked_stream; dartanalyzer .
-        if: "always() && steps.chunked_stream_pub_upgrade.conclusion == 'success'"
-        working-directory: chunked_stream
-        run: dartanalyzer .
-=======
-        run: dartfmt -n --set-exit-if-changed .
->>>>>>> 6fe9fe17
-      - id: http_methods_pub_upgrade
-        name: "http_methods; pub upgrade --no-precompile"
-        working-directory: http_methods
-        run: pub upgrade --no-precompile
-      - name: "http_methods; dartfmt -n --set-exit-if-changed ."
-        if: "always() && steps.http_methods_pub_upgrade.conclusion == 'success'"
-        working-directory: http_methods
-<<<<<<< HEAD
-        run: dartanalyzer .
-=======
-        run: dartfmt -n --set-exit-if-changed .
->>>>>>> 6fe9fe17
-      - id: neat_cache_pub_upgrade
-        name: "neat_cache; pub upgrade --no-precompile"
-        working-directory: neat_cache
-        run: pub upgrade --no-precompile
-      - name: "neat_cache; dartfmt -n --set-exit-if-changed ."
-        if: "always() && steps.neat_cache_pub_upgrade.conclusion == 'success'"
-        working-directory: neat_cache
-<<<<<<< HEAD
-        run: dartanalyzer .
-      - id: neat_periodic_task_pub_upgrade
-        name: "neat_periodic_task; pub upgrade --no-precompile"
-        working-directory: neat_periodic_task
-=======
-        run: dartfmt -n --set-exit-if-changed .
-      - id: safe_url_check_pub_upgrade
-        name: "safe_url_check; pub upgrade --no-precompile"
-        working-directory: safe_url_check
->>>>>>> 6fe9fe17
-        run: pub upgrade --no-precompile
-      - name: "safe_url_check; dartfmt -n --set-exit-if-changed ."
-        if: "always() && steps.safe_url_check_pub_upgrade.conclusion == 'success'"
-        working-directory: safe_url_check
-        run: dartfmt -n --set-exit-if-changed .
-      - id: yaml_edit_pub_upgrade
-        name: "yaml_edit; pub upgrade --no-precompile"
-        working-directory: yaml_edit
-        run: pub upgrade --no-precompile
-<<<<<<< HEAD
-      - name: pem; dartanalyzer .
-        if: "always() && steps.pem_pub_upgrade.conclusion == 'success'"
-        working-directory: pem
-        run: dartanalyzer .
-      - id: safe_url_check_pub_upgrade
-        name: "safe_url_check; pub upgrade --no-precompile"
-        working-directory: safe_url_check
-        run: pub upgrade --no-precompile
-      - name: safe_url_check; dartanalyzer .
-        if: "always() && steps.safe_url_check_pub_upgrade.conclusion == 'success'"
-        working-directory: safe_url_check
-        run: dartanalyzer .
-=======
-      - name: "yaml_edit; dartfmt -n --set-exit-if-changed ."
-        if: "always() && steps.yaml_edit_pub_upgrade.conclusion == 'success'"
-        working-directory: yaml_edit
-        run: dartfmt -n --set-exit-if-changed .
->>>>>>> 6fe9fe17
-      - id: shelf_router_pub_upgrade
-        name: "shelf_router; pub upgrade --no-precompile"
-        working-directory: shelf_router
-        run: pub upgrade --no-precompile
-      - name: "shelf_router; dartfmt -n --set-exit-if-changed ."
-        if: "always() && steps.shelf_router_pub_upgrade.conclusion == 'success'"
-        working-directory: shelf_router
-<<<<<<< HEAD
-        run: dartanalyzer .
-=======
-        run: dartfmt -n --set-exit-if-changed .
->>>>>>> 6fe9fe17
-      - id: shelf_router_generator_pub_upgrade
-        name: "shelf_router_generator; pub upgrade --no-precompile"
-        working-directory: shelf_router_generator
-        run: pub upgrade --no-precompile
-<<<<<<< HEAD
-      - name: shelf_router_generator; dartanalyzer .
-        if: "always() && steps.shelf_router_generator_pub_upgrade.conclusion == 'success'"
-        working-directory: shelf_router_generator
-        run: dartanalyzer .
-      - id: slugid_pub_upgrade
-        name: "slugid; pub upgrade --no-precompile"
-        working-directory: slugid
-        run: pub upgrade --no-precompile
-      - name: slugid; dartanalyzer .
-        if: "always() && steps.slugid_pub_upgrade.conclusion == 'success'"
-        working-directory: slugid
-        run: dartanalyzer .
-      - id: yaml_edit_pub_upgrade
-        name: "yaml_edit; pub upgrade --no-precompile"
-        working-directory: yaml_edit
-        run: pub upgrade --no-precompile
-      - name: yaml_edit; dartanalyzer .
-        if: "always() && steps.yaml_edit_pub_upgrade.conclusion == 'success'"
-        working-directory: yaml_edit
-        run: dartanalyzer .
-  job_004:
-    name: "analyze; Dart dev; PKGS: acyclic_steps, canonical_json, pem, chunked_stream, http_methods, yaml_edit, neat_cache, neat_periodic_task, safe_url_check, shelf_router, shelf_router_generator, slugid; `dartfmt -n --set-exit-if-changed .`"
-=======
-      - name: "shelf_router_generator; dartfmt -n --set-exit-if-changed ."
-        if: "always() && steps.shelf_router_generator_pub_upgrade.conclusion == 'success'"
-        working-directory: shelf_router_generator
-        run: dartfmt -n --set-exit-if-changed .
-  job_005:
-    name: "analyze; Dart dev; PKGS: acyclic_steps, canonical_json, chunked_stream, http_methods, neat_cache, neat_periodic_task, pem, safe_url_check, shelf_router, shelf_router_generator, slugid, yaml_edit; `dartfmt -n --set-exit-if-changed .`"
->>>>>>> 6fe9fe17
-    runs-on: ubuntu-latest
-    steps:
-      - name: Cache Pub hosted dependencies
-        uses: actions/cache@v2
-        with:
-          path: "~/.pub-cache/hosted"
-<<<<<<< HEAD
-          key: "os:ubuntu-latest;pub-cache-hosted;dart:dev;packages:acyclic_steps-canonical_json-pem-chunked_stream-http_methods-yaml_edit-neat_cache-neat_periodic_task-safe_url_check-shelf_router-shelf_router_generator-slugid;commands:dartfmt"
-          restore-keys: |
-            os:ubuntu-latest;pub-cache-hosted;dart:dev;packages:acyclic_steps-canonical_json-pem-chunked_stream-http_methods-yaml_edit-neat_cache-neat_periodic_task-safe_url_check-shelf_router-shelf_router_generator-slugid
-=======
-          key: "os:ubuntu-latest;pub-cache-hosted;dart:dev;packages:acyclic_steps-canonical_json-chunked_stream-http_methods-neat_cache-neat_periodic_task-pem-safe_url_check-shelf_router-shelf_router_generator-slugid-yaml_edit;commands:dartfmt"
-          restore-keys: |
-            os:ubuntu-latest;pub-cache-hosted;dart:dev;packages:acyclic_steps-canonical_json-chunked_stream-http_methods-neat_cache-neat_periodic_task-pem-safe_url_check-shelf_router-shelf_router_generator-slugid-yaml_edit
->>>>>>> 6fe9fe17
-            os:ubuntu-latest;pub-cache-hosted;dart:dev
-            os:ubuntu-latest;pub-cache-hosted
-            os:ubuntu-latest
-      - uses: cedx/setup-dart@v2
-        with:
-          release-channel: dev
-      - run: dart --version
-      - uses: actions/checkout@v2
-      - id: acyclic_steps_pub_upgrade
-        name: "acyclic_steps; pub upgrade --no-precompile"
-        working-directory: acyclic_steps
-        run: pub upgrade --no-precompile
-      - name: "acyclic_steps; dartfmt -n --set-exit-if-changed ."
-        if: "always() && steps.acyclic_steps_pub_upgrade.conclusion == 'success'"
-        working-directory: acyclic_steps
-        run: dartfmt -n --set-exit-if-changed .
-      - id: canonical_json_pub_upgrade
-        name: "canonical_json; pub upgrade --no-precompile"
-        working-directory: canonical_json
-        run: pub upgrade --no-precompile
-      - name: "canonical_json; dartfmt -n --set-exit-if-changed ."
-        if: "always() && steps.canonical_json_pub_upgrade.conclusion == 'success'"
-        working-directory: canonical_json
-        run: dartfmt -n --set-exit-if-changed .
-<<<<<<< HEAD
-      - id: pem_pub_upgrade
-        name: "pem; pub upgrade --no-precompile"
-        working-directory: pem
-        run: pub upgrade --no-precompile
-      - name: "pem; dartfmt -n --set-exit-if-changed ."
-        if: "always() && steps.pem_pub_upgrade.conclusion == 'success'"
-        working-directory: pem
-        run: dartfmt -n --set-exit-if-changed .
-=======
->>>>>>> 6fe9fe17
-      - id: chunked_stream_pub_upgrade
-        name: "chunked_stream; pub upgrade --no-precompile"
-        working-directory: chunked_stream
-        run: pub upgrade --no-precompile
-      - name: "chunked_stream; dartfmt -n --set-exit-if-changed ."
-        if: "always() && steps.chunked_stream_pub_upgrade.conclusion == 'success'"
-        working-directory: chunked_stream
-        run: dartfmt -n --set-exit-if-changed .
-      - id: http_methods_pub_upgrade
-        name: "http_methods; pub upgrade --no-precompile"
-        working-directory: http_methods
-        run: pub upgrade --no-precompile
-      - name: "http_methods; dartfmt -n --set-exit-if-changed ."
-        if: "always() && steps.http_methods_pub_upgrade.conclusion == 'success'"
-        working-directory: http_methods
-        run: dartfmt -n --set-exit-if-changed .
-      - id: yaml_edit_pub_upgrade
-        name: "yaml_edit; pub upgrade --no-precompile"
-        working-directory: yaml_edit
-        run: pub upgrade --no-precompile
-      - name: "yaml_edit; dartfmt -n --set-exit-if-changed ."
-        if: "always() && steps.yaml_edit_pub_upgrade.conclusion == 'success'"
-        working-directory: yaml_edit
-        run: dartfmt -n --set-exit-if-changed .
-      - id: neat_cache_pub_upgrade
-        name: "neat_cache; pub upgrade --no-precompile"
-        working-directory: neat_cache
-        run: pub upgrade --no-precompile
-      - name: "neat_cache; dartfmt -n --set-exit-if-changed ."
-        if: "always() && steps.neat_cache_pub_upgrade.conclusion == 'success'"
-        working-directory: neat_cache
-        run: dartfmt -n --set-exit-if-changed .
-      - id: neat_periodic_task_pub_upgrade
-        name: "neat_periodic_task; pub upgrade --no-precompile"
-        working-directory: neat_periodic_task
-        run: pub upgrade --no-precompile
-      - name: "neat_periodic_task; dartfmt -n --set-exit-if-changed ."
-        if: "always() && steps.neat_periodic_task_pub_upgrade.conclusion == 'success'"
-        working-directory: neat_periodic_task
-        run: dartfmt -n --set-exit-if-changed .
-      - id: safe_url_check_pub_upgrade
-        name: "safe_url_check; pub upgrade --no-precompile"
-        working-directory: safe_url_check
-        run: pub upgrade --no-precompile
-      - name: "safe_url_check; dartfmt -n --set-exit-if-changed ."
-        if: "always() && steps.safe_url_check_pub_upgrade.conclusion == 'success'"
-        working-directory: safe_url_check
-        run: dartfmt -n --set-exit-if-changed .
-      - id: safe_url_check_pub_upgrade
-        name: "safe_url_check; pub upgrade --no-precompile"
-        working-directory: safe_url_check
-        run: pub upgrade --no-precompile
-      - name: "safe_url_check; dartfmt -n --set-exit-if-changed ."
-        if: "always() && steps.safe_url_check_pub_upgrade.conclusion == 'success'"
-        working-directory: safe_url_check
-        run: dartfmt -n --set-exit-if-changed .
-      - id: shelf_router_pub_upgrade
-        name: "shelf_router; pub upgrade --no-precompile"
-        working-directory: shelf_router
-        run: pub upgrade --no-precompile
-      - name: "shelf_router; dartfmt -n --set-exit-if-changed ."
-        if: "always() && steps.shelf_router_pub_upgrade.conclusion == 'success'"
-        working-directory: shelf_router
-        run: dartfmt -n --set-exit-if-changed .
-      - id: shelf_router_generator_pub_upgrade
-        name: "shelf_router_generator; pub upgrade --no-precompile"
-        working-directory: shelf_router_generator
-        run: pub upgrade --no-precompile
-      - name: "shelf_router_generator; dartfmt -n --set-exit-if-changed ."
-        if: "always() && steps.shelf_router_generator_pub_upgrade.conclusion == 'success'"
-        working-directory: shelf_router_generator
-<<<<<<< HEAD
-        run: dartfmt -n --set-exit-if-changed .
-      - id: slugid_pub_upgrade
-        name: "slugid; pub upgrade --no-precompile"
-        working-directory: slugid
-        run: pub upgrade --no-precompile
-      - name: "slugid; dartfmt -n --set-exit-if-changed ."
-        if: "always() && steps.slugid_pub_upgrade.conclusion == 'success'"
-        working-directory: slugid
-        run: dartfmt -n --set-exit-if-changed .
-  job_005:
-    name: "analyze; Dart stable; PKGS: canonical_json, neat_cache, acyclic_steps, neat_periodic_task, pem, safe_url_check, shelf_router_generator, yaml_edit; `dartanalyzer .`"
-=======
-        run: dartfmt -n --set-exit-if-changed .
-      - id: slugid_pub_upgrade
-        name: "slugid; pub upgrade --no-precompile"
-        working-directory: slugid
-        run: pub upgrade --no-precompile
-      - name: "slugid; dartfmt -n --set-exit-if-changed ."
-        if: "always() && steps.slugid_pub_upgrade.conclusion == 'success'"
-        working-directory: slugid
-        run: dartfmt -n --set-exit-if-changed .
-      - id: yaml_edit_pub_upgrade
-        name: "yaml_edit; pub upgrade --no-precompile"
-        working-directory: yaml_edit
-        run: pub upgrade --no-precompile
-      - name: "yaml_edit; dartfmt -n --set-exit-if-changed ."
-        if: "always() && steps.yaml_edit_pub_upgrade.conclusion == 'success'"
-        working-directory: yaml_edit
-        run: dartfmt -n --set-exit-if-changed .
-  job_006:
-    name: "analyze; Dart stable; PKGS: canonical_json, http_methods, neat_cache, acyclic_steps, safe_url_check, shelf_router_generator, yaml_edit, shelf_router; `dartanalyzer .`"
->>>>>>> 6fe9fe17
-    runs-on: ubuntu-latest
-    steps:
-      - name: Cache Pub hosted dependencies
-        uses: actions/cache@v2
-        with:
-          path: "~/.pub-cache/hosted"
-<<<<<<< HEAD
-          key: "os:ubuntu-latest;pub-cache-hosted;dart:stable;packages:canonical_json-neat_cache-acyclic_steps-neat_periodic_task-pem-safe_url_check-shelf_router_generator-yaml_edit;commands:dartanalyzer"
-          restore-keys: |
-            os:ubuntu-latest;pub-cache-hosted;dart:stable;packages:canonical_json-neat_cache-acyclic_steps-neat_periodic_task-pem-safe_url_check-shelf_router_generator-yaml_edit
-=======
-          key: "os:ubuntu-latest;pub-cache-hosted;dart:stable;packages:canonical_json-http_methods-neat_cache-acyclic_steps-safe_url_check-shelf_router_generator-yaml_edit-shelf_router;commands:dartanalyzer"
-          restore-keys: |
-            os:ubuntu-latest;pub-cache-hosted;dart:stable;packages:canonical_json-http_methods-neat_cache-acyclic_steps-safe_url_check-shelf_router_generator-yaml_edit-shelf_router
->>>>>>> 6fe9fe17
-            os:ubuntu-latest;pub-cache-hosted;dart:stable
-            os:ubuntu-latest;pub-cache-hosted
-            os:ubuntu-latest
-      - uses: cedx/setup-dart@v2
-        with:
-          release-channel: stable
-      - run: dart --version
-      - uses: actions/checkout@v2
-      - id: canonical_json_pub_upgrade
-        name: "canonical_json; pub upgrade --no-precompile"
-        working-directory: canonical_json
-        run: pub upgrade --no-precompile
-      - name: canonical_json; dartanalyzer .
-        if: "always() && steps.canonical_json_pub_upgrade.conclusion == 'success'"
-        working-directory: canonical_json
-        run: dartanalyzer .
-<<<<<<< HEAD
-=======
-      - id: http_methods_pub_upgrade
-        name: "http_methods; pub upgrade --no-precompile"
-        working-directory: http_methods
-        run: pub upgrade --no-precompile
-      - name: http_methods; dartanalyzer .
-        if: "always() && steps.http_methods_pub_upgrade.conclusion == 'success'"
-        working-directory: http_methods
-        run: dartanalyzer .
->>>>>>> 6fe9fe17
-      - id: neat_cache_pub_upgrade
-        name: "neat_cache; pub upgrade --no-precompile"
-        working-directory: neat_cache
-        run: pub upgrade --no-precompile
-      - name: neat_cache; dartanalyzer .
-        if: "always() && steps.neat_cache_pub_upgrade.conclusion == 'success'"
-        working-directory: neat_cache
-        run: dartanalyzer .
-      - id: acyclic_steps_pub_upgrade
-        name: "acyclic_steps; pub upgrade --no-precompile"
-        working-directory: acyclic_steps
-        run: pub upgrade --no-precompile
-      - name: acyclic_steps; dartanalyzer .
-        if: "always() && steps.acyclic_steps_pub_upgrade.conclusion == 'success'"
-        working-directory: acyclic_steps
-        run: dartanalyzer .
-      - id: safe_url_check_pub_upgrade
-        name: "safe_url_check; pub upgrade --no-precompile"
-        working-directory: safe_url_check
-        run: pub upgrade --no-precompile
-      - name: safe_url_check; dartanalyzer .
-        if: "always() && steps.safe_url_check_pub_upgrade.conclusion == 'success'"
-        working-directory: safe_url_check
-        run: dartanalyzer .
-<<<<<<< HEAD
-      - id: pem_pub_upgrade
-        name: "pem; pub upgrade --no-precompile"
-        working-directory: pem
-=======
-      - id: shelf_router_generator_pub_upgrade
-        name: "shelf_router_generator; pub upgrade --no-precompile"
-        working-directory: shelf_router_generator
-        run: pub upgrade --no-precompile
-      - name: shelf_router_generator; dartanalyzer .
-        if: "always() && steps.shelf_router_generator_pub_upgrade.conclusion == 'success'"
-        working-directory: shelf_router_generator
-        run: dartanalyzer .
-      - id: yaml_edit_pub_upgrade
-        name: "yaml_edit; pub upgrade --no-precompile"
-        working-directory: yaml_edit
->>>>>>> 6fe9fe17
-        run: pub upgrade --no-precompile
-      - name: yaml_edit; dartanalyzer .
-        if: "always() && steps.yaml_edit_pub_upgrade.conclusion == 'success'"
-        working-directory: yaml_edit
-        run: dartanalyzer .
-<<<<<<< HEAD
-      - id: safe_url_check_pub_upgrade
-        name: "safe_url_check; pub upgrade --no-precompile"
-        working-directory: safe_url_check
-        run: pub upgrade --no-precompile
-      - name: safe_url_check; dartanalyzer .
-        if: "always() && steps.safe_url_check_pub_upgrade.conclusion == 'success'"
-        working-directory: safe_url_check
-        run: dartanalyzer .
-      - id: shelf_router_generator_pub_upgrade
-        name: "shelf_router_generator; pub upgrade --no-precompile"
-        working-directory: shelf_router_generator
-        run: pub upgrade --no-precompile
-      - name: shelf_router_generator; dartanalyzer .
-        if: "always() && steps.shelf_router_generator_pub_upgrade.conclusion == 'success'"
-        working-directory: shelf_router_generator
-        run: dartanalyzer .
-      - id: yaml_edit_pub_upgrade
-        name: "yaml_edit; pub upgrade --no-precompile"
-        working-directory: yaml_edit
-        run: pub upgrade --no-precompile
-      - name: yaml_edit; dartanalyzer .
-        if: "always() && steps.yaml_edit_pub_upgrade.conclusion == 'success'"
-        working-directory: yaml_edit
-        run: dartanalyzer .
-  job_006:
-    name: "analyze; Dart beta; PKGS: retry, sanitize_html; `dartanalyzer .`"
-    runs-on: ubuntu-latest
-    steps:
-      - name: Cache Pub hosted dependencies
-        uses: actions/cache@v2
-        with:
-          path: "~/.pub-cache/hosted"
-          key: "os:ubuntu-latest;pub-cache-hosted;dart:beta;packages:retry-sanitize_html;commands:dartanalyzer"
-          restore-keys: |
-            os:ubuntu-latest;pub-cache-hosted;dart:beta;packages:retry-sanitize_html
-            os:ubuntu-latest;pub-cache-hosted;dart:beta
-            os:ubuntu-latest;pub-cache-hosted
-            os:ubuntu-latest
-      - uses: cedx/setup-dart@v2
-        with:
-          release-channel: beta
-      - run: dart --version
-      - uses: actions/checkout@v2
-      - id: retry_pub_upgrade
-        name: "retry; pub upgrade --no-precompile"
-        working-directory: retry
-        run: pub upgrade --no-precompile
-      - name: retry; dartanalyzer .
-        if: "always() && steps.retry_pub_upgrade.conclusion == 'success'"
-        working-directory: retry
-        run: dartanalyzer .
-      - id: sanitize_html_pub_upgrade
-        name: "sanitize_html; pub upgrade --no-precompile"
-        working-directory: sanitize_html
-=======
-      - id: shelf_router_pub_upgrade
-        name: "shelf_router; pub upgrade --no-precompile"
-        working-directory: shelf_router
->>>>>>> 6fe9fe17
-        run: pub upgrade --no-precompile
-      - name: shelf_router; dartanalyzer .
-        if: "always() && steps.shelf_router_pub_upgrade.conclusion == 'success'"
-        working-directory: shelf_router
-        run: dartanalyzer .
-  job_007:
-    name: "analyze; Dart beta; PKGS: retry, sanitize_html; `dartfmt -n --set-exit-if-changed .`"
-    runs-on: ubuntu-latest
-    steps:
-      - name: Cache Pub hosted dependencies
-        uses: actions/cache@v2
-        with:
-          path: "~/.pub-cache/hosted"
-          key: "os:ubuntu-latest;pub-cache-hosted;dart:beta;packages:retry-sanitize_html;commands:dartfmt"
-          restore-keys: |
-            os:ubuntu-latest;pub-cache-hosted;dart:beta;packages:retry-sanitize_html
-            os:ubuntu-latest;pub-cache-hosted;dart:beta
-            os:ubuntu-latest;pub-cache-hosted
-            os:ubuntu-latest
-      - uses: cedx/setup-dart@v2
-        with:
-          release-channel: beta
-      - run: dart --version
-      - uses: actions/checkout@v2
-      - id: retry_pub_upgrade
-        name: "retry; pub upgrade --no-precompile"
-        working-directory: retry
-        run: pub upgrade --no-precompile
-      - name: "retry; dartfmt -n --set-exit-if-changed ."
-        if: "always() && steps.retry_pub_upgrade.conclusion == 'success'"
-        working-directory: retry
-        run: dartfmt -n --set-exit-if-changed .
-      - id: sanitize_html_pub_upgrade
-        name: "sanitize_html; pub upgrade --no-precompile"
-        working-directory: sanitize_html
-        run: pub upgrade --no-precompile
-      - name: "sanitize_html; dartfmt -n --set-exit-if-changed ."
-        if: "always() && steps.sanitize_html_pub_upgrade.conclusion == 'success'"
-        working-directory: sanitize_html
-        run: dartfmt -n --set-exit-if-changed .
-  job_008:
-<<<<<<< HEAD
-    name: "tests; Dart stable; PKG: neat_cache; `pub run test -x redis`"
-=======
-    name: "tests; Dart dev; PKG: safe_url_check; `pub run test`"
->>>>>>> 6fe9fe17
-    runs-on: ubuntu-latest
-    steps:
-      - name: Cache Pub hosted dependencies
-        uses: actions/cache@v2
-        with:
-          path: "~/.pub-cache/hosted"
-<<<<<<< HEAD
-          key: "os:ubuntu-latest;pub-cache-hosted;dart:stable;packages:neat_cache;commands:test_1"
-          restore-keys: |
-            os:ubuntu-latest;pub-cache-hosted;dart:stable;packages:neat_cache
-            os:ubuntu-latest;pub-cache-hosted;dart:stable
-=======
-          key: "os:ubuntu-latest;pub-cache-hosted;dart:dev;packages:safe_url_check;commands:test_0"
-          restore-keys: |
-            os:ubuntu-latest;pub-cache-hosted;dart:dev;packages:safe_url_check
-            os:ubuntu-latest;pub-cache-hosted;dart:dev
->>>>>>> 6fe9fe17
+        run: pub run test
+    needs:
+      - job_001
+      - job_002
+      - job_003
+      - job_004
+      - job_005
+      - job_006
+      - job_007
+  job_026:
+    name: "tests; Dart dev; PKG: neat_cache; `pub run test -x redis`"
+    runs-on: ubuntu-latest
+    steps:
+      - name: Cache Pub hosted dependencies
+        uses: actions/cache@v2
+        with:
+          path: "~/.pub-cache/hosted"
+          key: "os:ubuntu-latest;pub-cache-hosted;dart:dev;packages:neat_cache;commands:test_1"
+          restore-keys: |
+            os:ubuntu-latest;pub-cache-hosted;dart:dev;packages:neat_cache
+            os:ubuntu-latest;pub-cache-hosted;dart:dev
             os:ubuntu-latest;pub-cache-hosted
             os:ubuntu-latest
       - uses: cedx/setup-dart@v2
@@ -782,1065 +1135,23 @@
       - job_005
       - job_006
       - job_007
-  job_009:
-    name: "tests; Dart dev; PKG: canonical_json; `pub run test`"
-    runs-on: ubuntu-latest
-    steps:
-      - name: Cache Pub hosted dependencies
-        uses: actions/cache@v2
-        with:
-          path: "~/.pub-cache/hosted"
-          key: "os:ubuntu-latest;pub-cache-hosted;dart:dev;packages:canonical_json;commands:test_0"
-          restore-keys: |
-            os:ubuntu-latest;pub-cache-hosted;dart:dev;packages:canonical_json
-            os:ubuntu-latest;pub-cache-hosted;dart:dev
-            os:ubuntu-latest;pub-cache-hosted
-            os:ubuntu-latest
-      - uses: cedx/setup-dart@v2
-        with:
-          release-channel: dev
-      - run: dart --version
-      - uses: actions/checkout@v2
-      - id: canonical_json_pub_upgrade
-        name: "canonical_json; pub upgrade --no-precompile"
-        working-directory: canonical_json
-        run: pub upgrade --no-precompile
-      - name: canonical_json; pub run test
-        if: "always() && steps.canonical_json_pub_upgrade.conclusion == 'success'"
-        working-directory: canonical_json
-        run: pub run test
-    needs:
-      - job_001
-      - job_002
-      - job_003
-      - job_004
-      - job_005
-      - job_006
-      - job_007
-  job_010:
-<<<<<<< HEAD
-    name: "tests; Dart dev; PKG: pem; `pub run test`"
-=======
-    name: "tests; Dart dev; PKG: shelf_router; `pub run test`"
->>>>>>> 6fe9fe17
-    runs-on: ubuntu-latest
-    steps:
-      - name: Cache Pub hosted dependencies
-        uses: actions/cache@v2
-        with:
-          path: "~/.pub-cache/hosted"
-<<<<<<< HEAD
-          key: "os:ubuntu-latest;pub-cache-hosted;dart:dev;packages:pem;commands:test_0"
-          restore-keys: |
-            os:ubuntu-latest;pub-cache-hosted;dart:dev;packages:pem
-=======
-          key: "os:ubuntu-latest;pub-cache-hosted;dart:dev;packages:shelf_router;commands:test_0"
-          restore-keys: |
-            os:ubuntu-latest;pub-cache-hosted;dart:dev;packages:shelf_router
->>>>>>> 6fe9fe17
-            os:ubuntu-latest;pub-cache-hosted;dart:dev
-            os:ubuntu-latest;pub-cache-hosted
-            os:ubuntu-latest
-      - uses: cedx/setup-dart@v2
-        with:
-          release-channel: dev
-      - run: dart --version
-      - uses: actions/checkout@v2
-      - id: pem_pub_upgrade
-        name: "pem; pub upgrade --no-precompile"
-        working-directory: pem
-        run: pub upgrade --no-precompile
-      - name: pem; pub run test
-        if: "always() && steps.pem_pub_upgrade.conclusion == 'success'"
-        working-directory: pem
-        run: pub run test
-    needs:
-      - job_001
-      - job_002
-      - job_003
-      - job_004
-      - job_005
-      - job_006
-      - job_007
-  job_011:
-<<<<<<< HEAD
-    name: "tests; Dart dev; PKG: shelf_router; `pub run test`"
-=======
-    name: "tests; Dart dev; PKG: pem; `pub run test`"
->>>>>>> 6fe9fe17
-    runs-on: ubuntu-latest
-    steps:
-      - name: Cache Pub hosted dependencies
-        uses: actions/cache@v2
-        with:
-          path: "~/.pub-cache/hosted"
-<<<<<<< HEAD
-          key: "os:ubuntu-latest;pub-cache-hosted;dart:dev;packages:shelf_router;commands:test_0"
-          restore-keys: |
-            os:ubuntu-latest;pub-cache-hosted;dart:dev;packages:shelf_router
-=======
-          key: "os:ubuntu-latest;pub-cache-hosted;dart:dev;packages:pem;commands:test_0"
-          restore-keys: |
-            os:ubuntu-latest;pub-cache-hosted;dart:dev;packages:pem
->>>>>>> 6fe9fe17
-            os:ubuntu-latest;pub-cache-hosted;dart:dev
-            os:ubuntu-latest;pub-cache-hosted
-            os:ubuntu-latest
-      - uses: cedx/setup-dart@v2
-        with:
-          release-channel: dev
-      - run: dart --version
-      - uses: actions/checkout@v2
-<<<<<<< HEAD
-      - id: shelf_router_pub_upgrade
-        name: "shelf_router; pub upgrade --no-precompile"
-        working-directory: shelf_router
-        run: pub upgrade --no-precompile
-      - name: shelf_router; pub run test
-        if: "always() && steps.shelf_router_pub_upgrade.conclusion == 'success'"
-        working-directory: shelf_router
-=======
-      - id: pem_pub_upgrade
-        name: "pem; pub upgrade --no-precompile"
-        working-directory: pem
-        run: pub upgrade --no-precompile
-      - name: pem; pub run test
-        if: "always() && steps.pem_pub_upgrade.conclusion == 'success'"
-        working-directory: pem
->>>>>>> 6fe9fe17
-        run: pub run test
-    needs:
-      - job_001
-      - job_002
-      - job_003
-      - job_004
-      - job_005
-      - job_006
-      - job_007
-  job_012:
-<<<<<<< HEAD
-    name: "tests; Dart dev; PKG: chunked_stream; `pub run test`"
-=======
-    name: "tests; Dart dev; PKG: neat_periodic_task; `pub run test`"
->>>>>>> 6fe9fe17
-    runs-on: ubuntu-latest
-    steps:
-      - name: Cache Pub hosted dependencies
-        uses: actions/cache@v2
-        with:
-          path: "~/.pub-cache/hosted"
-<<<<<<< HEAD
-          key: "os:ubuntu-latest;pub-cache-hosted;dart:dev;packages:chunked_stream;commands:test_0"
-          restore-keys: |
-            os:ubuntu-latest;pub-cache-hosted;dart:dev;packages:chunked_stream
-=======
-          key: "os:ubuntu-latest;pub-cache-hosted;dart:dev;packages:neat_periodic_task;commands:test_0"
-          restore-keys: |
-            os:ubuntu-latest;pub-cache-hosted;dart:dev;packages:neat_periodic_task
->>>>>>> 6fe9fe17
-            os:ubuntu-latest;pub-cache-hosted;dart:dev
-            os:ubuntu-latest;pub-cache-hosted
-            os:ubuntu-latest
-      - uses: cedx/setup-dart@v2
-        with:
-          release-channel: dev
-      - run: dart --version
-      - uses: actions/checkout@v2
-<<<<<<< HEAD
-      - id: chunked_stream_pub_upgrade
-        name: "chunked_stream; pub upgrade --no-precompile"
-        working-directory: chunked_stream
-        run: pub upgrade --no-precompile
-      - name: chunked_stream; pub run test
-        if: "always() && steps.chunked_stream_pub_upgrade.conclusion == 'success'"
-        working-directory: chunked_stream
-=======
-      - id: neat_periodic_task_pub_upgrade
-        name: "neat_periodic_task; pub upgrade --no-precompile"
-        working-directory: neat_periodic_task
-        run: pub upgrade --no-precompile
-      - name: neat_periodic_task; pub run test
-        if: "always() && steps.neat_periodic_task_pub_upgrade.conclusion == 'success'"
-        working-directory: neat_periodic_task
->>>>>>> 6fe9fe17
-        run: pub run test
-    needs:
-      - job_001
-      - job_002
-      - job_003
-      - job_004
-      - job_005
-      - job_006
-      - job_007
-  job_013:
-<<<<<<< HEAD
-    name: "tests; Dart dev; PKG: acyclic_steps; `pub run test`"
-=======
-    name: "tests; Dart dev; PKG: shelf_router_generator; `pub run test`"
->>>>>>> 6fe9fe17
-    runs-on: ubuntu-latest
-    steps:
-      - name: Cache Pub hosted dependencies
-        uses: actions/cache@v2
-        with:
-          path: "~/.pub-cache/hosted"
-<<<<<<< HEAD
-          key: "os:ubuntu-latest;pub-cache-hosted;dart:dev;packages:acyclic_steps;commands:test_0"
-          restore-keys: |
-            os:ubuntu-latest;pub-cache-hosted;dart:dev;packages:acyclic_steps
-=======
-          key: "os:ubuntu-latest;pub-cache-hosted;dart:dev;packages:shelf_router_generator;commands:test_0"
-          restore-keys: |
-            os:ubuntu-latest;pub-cache-hosted;dart:dev;packages:shelf_router_generator
->>>>>>> 6fe9fe17
-            os:ubuntu-latest;pub-cache-hosted;dart:dev
-            os:ubuntu-latest;pub-cache-hosted
-            os:ubuntu-latest
-      - uses: cedx/setup-dart@v2
-        with:
-          release-channel: dev
-      - run: dart --version
-      - uses: actions/checkout@v2
-<<<<<<< HEAD
-      - id: acyclic_steps_pub_upgrade
-        name: "acyclic_steps; pub upgrade --no-precompile"
-        working-directory: acyclic_steps
-        run: pub upgrade --no-precompile
-      - name: acyclic_steps; pub run test
-        if: "always() && steps.acyclic_steps_pub_upgrade.conclusion == 'success'"
-        working-directory: acyclic_steps
-=======
-      - id: shelf_router_generator_pub_upgrade
-        name: "shelf_router_generator; pub upgrade --no-precompile"
-        working-directory: shelf_router_generator
-        run: pub upgrade --no-precompile
-      - name: shelf_router_generator; pub run test
-        if: "always() && steps.shelf_router_generator_pub_upgrade.conclusion == 'success'"
-        working-directory: shelf_router_generator
->>>>>>> 6fe9fe17
-        run: pub run test
-    needs:
-      - job_001
-      - job_002
-      - job_003
-      - job_004
-      - job_005
-      - job_006
-      - job_007
-  job_014:
-<<<<<<< HEAD
-    name: "tests; Dart dev; PKG: shelf_router_generator; `pub run test`"
-=======
-    name: "tests; Dart dev; PKG: http_methods; `pub run test`"
->>>>>>> 6fe9fe17
-    runs-on: ubuntu-latest
-    steps:
-      - name: Cache Pub hosted dependencies
-        uses: actions/cache@v2
-        with:
-          path: "~/.pub-cache/hosted"
-<<<<<<< HEAD
-          key: "os:ubuntu-latest;pub-cache-hosted;dart:dev;packages:shelf_router_generator;commands:test_0"
-          restore-keys: |
-            os:ubuntu-latest;pub-cache-hosted;dart:dev;packages:shelf_router_generator
-=======
-          key: "os:ubuntu-latest;pub-cache-hosted;dart:dev;packages:http_methods;commands:test_0"
-          restore-keys: |
-            os:ubuntu-latest;pub-cache-hosted;dart:dev;packages:http_methods
->>>>>>> 6fe9fe17
-            os:ubuntu-latest;pub-cache-hosted;dart:dev
-            os:ubuntu-latest;pub-cache-hosted
-            os:ubuntu-latest
-      - uses: cedx/setup-dart@v2
-        with:
-          release-channel: dev
-      - run: dart --version
-      - uses: actions/checkout@v2
-<<<<<<< HEAD
-      - id: shelf_router_generator_pub_upgrade
-        name: "shelf_router_generator; pub upgrade --no-precompile"
-        working-directory: shelf_router_generator
-        run: pub upgrade --no-precompile
-      - name: shelf_router_generator; pub run test
-        if: "always() && steps.shelf_router_generator_pub_upgrade.conclusion == 'success'"
-        working-directory: shelf_router_generator
-=======
-      - id: http_methods_pub_upgrade
-        name: "http_methods; pub upgrade --no-precompile"
-        working-directory: http_methods
-        run: pub upgrade --no-precompile
-      - name: http_methods; pub run test
-        if: "always() && steps.http_methods_pub_upgrade.conclusion == 'success'"
-        working-directory: http_methods
->>>>>>> 6fe9fe17
-        run: pub run test
-    needs:
-      - job_001
-      - job_002
-      - job_003
-      - job_004
-      - job_005
-      - job_006
-      - job_007
-  job_015:
-<<<<<<< HEAD
-    name: "tests; Dart dev; PKG: neat_periodic_task; `pub run test`"
-    runs-on: ubuntu-latest
-    steps:
-      - name: Cache Pub hosted dependencies
-        uses: actions/cache@v2
-        with:
-          path: "~/.pub-cache/hosted"
-          key: "os:ubuntu-latest;pub-cache-hosted;dart:dev;packages:neat_periodic_task;commands:test_0"
-          restore-keys: |
-            os:ubuntu-latest;pub-cache-hosted;dart:dev;packages:neat_periodic_task
-            os:ubuntu-latest;pub-cache-hosted;dart:dev
-            os:ubuntu-latest;pub-cache-hosted
-            os:ubuntu-latest
-      - uses: cedx/setup-dart@v2
-        with:
-          release-channel: dev
-      - run: dart --version
-      - uses: actions/checkout@v2
-      - id: neat_periodic_task_pub_upgrade
-        name: "neat_periodic_task; pub upgrade --no-precompile"
-        working-directory: neat_periodic_task
-        run: pub upgrade --no-precompile
-      - name: neat_periodic_task; pub run test
-        if: "always() && steps.neat_periodic_task_pub_upgrade.conclusion == 'success'"
-        working-directory: neat_periodic_task
-        run: pub run test
-    needs:
-      - job_001
-      - job_002
-      - job_003
-      - job_004
-      - job_005
-      - job_006
-      - job_007
-  job_016:
-    name: "tests; Dart dev; PKG: slugid; `pub run test`"
-    runs-on: ubuntu-latest
-    steps:
-      - name: Cache Pub hosted dependencies
-        uses: actions/cache@v2
-        with:
-          path: "~/.pub-cache/hosted"
-          key: "os:ubuntu-latest;pub-cache-hosted;dart:dev;packages:slugid;commands:test_0"
-          restore-keys: |
-            os:ubuntu-latest;pub-cache-hosted;dart:dev;packages:slugid
-            os:ubuntu-latest;pub-cache-hosted;dart:dev
-            os:ubuntu-latest;pub-cache-hosted
-            os:ubuntu-latest
-      - uses: cedx/setup-dart@v2
-        with:
-          release-channel: dev
-      - run: dart --version
-      - uses: actions/checkout@v2
-      - id: slugid_pub_upgrade
-        name: "slugid; pub upgrade --no-precompile"
-        working-directory: slugid
-        run: pub upgrade --no-precompile
-      - name: slugid; pub run test
-        if: "always() && steps.slugid_pub_upgrade.conclusion == 'success'"
-        working-directory: slugid
-        run: pub run test
-    needs:
-      - job_001
-      - job_002
-      - job_003
-      - job_004
-      - job_005
-      - job_006
-      - job_007
-  job_017:
-    name: "tests; Dart dev; PKG: http_methods; `pub run test`"
-    runs-on: ubuntu-latest
-    steps:
-      - name: Cache Pub hosted dependencies
-        uses: actions/cache@v2
-        with:
-          path: "~/.pub-cache/hosted"
-          key: "os:ubuntu-latest;pub-cache-hosted;dart:dev;packages:http_methods;commands:test_0"
-          restore-keys: |
-            os:ubuntu-latest;pub-cache-hosted;dart:dev;packages:http_methods
-            os:ubuntu-latest;pub-cache-hosted;dart:dev
-            os:ubuntu-latest;pub-cache-hosted
-            os:ubuntu-latest
-      - uses: cedx/setup-dart@v2
-        with:
-          release-channel: dev
-      - run: dart --version
-      - uses: actions/checkout@v2
-      - id: http_methods_pub_upgrade
-        name: "http_methods; pub upgrade --no-precompile"
-        working-directory: http_methods
-        run: pub upgrade --no-precompile
-      - name: http_methods; pub run test
-        if: "always() && steps.http_methods_pub_upgrade.conclusion == 'success'"
-        working-directory: http_methods
-        run: pub run test
-    needs:
-      - job_001
-      - job_002
-      - job_003
-      - job_004
-      - job_005
-      - job_006
-      - job_007
-  job_018:
-    name: "tests; Dart dev; PKG: yaml_edit; `pub run test`"
-=======
-    name: "tests; Dart dev; PKG: slugid; `pub run test`"
->>>>>>> 6fe9fe17
-    runs-on: ubuntu-latest
-    steps:
-      - name: Cache Pub hosted dependencies
-        uses: actions/cache@v2
-        with:
-          path: "~/.pub-cache/hosted"
-<<<<<<< HEAD
-          key: "os:ubuntu-latest;pub-cache-hosted;dart:dev;packages:yaml_edit;commands:test_0"
-          restore-keys: |
-            os:ubuntu-latest;pub-cache-hosted;dart:dev;packages:yaml_edit
-=======
-          key: "os:ubuntu-latest;pub-cache-hosted;dart:dev;packages:slugid;commands:test_0"
-          restore-keys: |
-            os:ubuntu-latest;pub-cache-hosted;dart:dev;packages:slugid
->>>>>>> 6fe9fe17
-            os:ubuntu-latest;pub-cache-hosted;dart:dev
-            os:ubuntu-latest;pub-cache-hosted
-            os:ubuntu-latest
-      - uses: cedx/setup-dart@v2
-        with:
-          release-channel: dev
-      - run: dart --version
-      - uses: actions/checkout@v2
-<<<<<<< HEAD
-      - id: yaml_edit_pub_upgrade
-        name: "yaml_edit; pub upgrade --no-precompile"
-        working-directory: yaml_edit
-        run: pub upgrade --no-precompile
-      - name: yaml_edit; pub run test
-        if: "always() && steps.yaml_edit_pub_upgrade.conclusion == 'success'"
-        working-directory: yaml_edit
-=======
-      - id: slugid_pub_upgrade
-        name: "slugid; pub upgrade --no-precompile"
-        working-directory: slugid
-        run: pub upgrade --no-precompile
-      - name: slugid; pub run test
-        if: "always() && steps.slugid_pub_upgrade.conclusion == 'success'"
-        working-directory: slugid
->>>>>>> 6fe9fe17
-        run: pub run test
-    needs:
-      - job_001
-      - job_002
-      - job_003
-      - job_004
-      - job_005
-      - job_006
-      - job_007
-<<<<<<< HEAD
-  job_019:
-    name: "tests; Dart dev; PKG: safe_url_check; `pub run test`"
-=======
-  job_016:
-    name: "tests; Dart dev; PKG: chunked_stream; `pub run test`"
->>>>>>> 6fe9fe17
-    runs-on: ubuntu-latest
-    steps:
-      - name: Cache Pub hosted dependencies
-        uses: actions/cache@v2
-        with:
-          path: "~/.pub-cache/hosted"
-<<<<<<< HEAD
-          key: "os:ubuntu-latest;pub-cache-hosted;dart:dev;packages:safe_url_check;commands:test_0"
-          restore-keys: |
-            os:ubuntu-latest;pub-cache-hosted;dart:dev;packages:safe_url_check
-=======
-          key: "os:ubuntu-latest;pub-cache-hosted;dart:dev;packages:chunked_stream;commands:test_0"
-          restore-keys: |
-            os:ubuntu-latest;pub-cache-hosted;dart:dev;packages:chunked_stream
->>>>>>> 6fe9fe17
-            os:ubuntu-latest;pub-cache-hosted;dart:dev
-            os:ubuntu-latest;pub-cache-hosted
-            os:ubuntu-latest
-      - uses: cedx/setup-dart@v2
-        with:
-          release-channel: dev
-      - run: dart --version
-      - uses: actions/checkout@v2
-<<<<<<< HEAD
-      - id: safe_url_check_pub_upgrade
-        name: "safe_url_check; pub upgrade --no-precompile"
-        working-directory: safe_url_check
-        run: pub upgrade --no-precompile
-      - name: safe_url_check; pub run test
-        if: "always() && steps.safe_url_check_pub_upgrade.conclusion == 'success'"
-        working-directory: safe_url_check
-=======
-      - id: chunked_stream_pub_upgrade
-        name: "chunked_stream; pub upgrade --no-precompile"
-        working-directory: chunked_stream
-        run: pub upgrade --no-precompile
-      - name: chunked_stream; pub run test
-        if: "always() && steps.chunked_stream_pub_upgrade.conclusion == 'success'"
-        working-directory: chunked_stream
->>>>>>> 6fe9fe17
-        run: pub run test
-    needs:
-      - job_001
-      - job_002
-      - job_003
-      - job_004
-      - job_005
-      - job_006
-      - job_007
-<<<<<<< HEAD
-  job_020:
-    name: "tests; Dart beta; PKG: sanitize_html; `pub run test`"
-=======
-  job_017:
-    name: "tests; Dart dev; PKG: acyclic_steps; `pub run test`"
->>>>>>> 6fe9fe17
-    runs-on: ubuntu-latest
-    steps:
-      - name: Cache Pub hosted dependencies
-        uses: actions/cache@v2
-        with:
-          path: "~/.pub-cache/hosted"
-<<<<<<< HEAD
-          key: "os:ubuntu-latest;pub-cache-hosted;dart:beta;packages:sanitize_html;commands:test_0"
-          restore-keys: |
-            os:ubuntu-latest;pub-cache-hosted;dart:beta;packages:sanitize_html
-            os:ubuntu-latest;pub-cache-hosted;dart:beta
-=======
-          key: "os:ubuntu-latest;pub-cache-hosted;dart:dev;packages:acyclic_steps;commands:test_0"
-          restore-keys: |
-            os:ubuntu-latest;pub-cache-hosted;dart:dev;packages:acyclic_steps
-            os:ubuntu-latest;pub-cache-hosted;dart:dev
->>>>>>> 6fe9fe17
-            os:ubuntu-latest;pub-cache-hosted
-            os:ubuntu-latest
-      - uses: cedx/setup-dart@v2
-        with:
-          release-channel: beta
-      - run: dart --version
-      - uses: actions/checkout@v2
-<<<<<<< HEAD
-      - id: sanitize_html_pub_upgrade
-        name: "sanitize_html; pub upgrade --no-precompile"
-        working-directory: sanitize_html
-        run: pub upgrade --no-precompile
-      - name: sanitize_html; pub run test
-        if: "always() && steps.sanitize_html_pub_upgrade.conclusion == 'success'"
-        working-directory: sanitize_html
-=======
-      - id: acyclic_steps_pub_upgrade
-        name: "acyclic_steps; pub upgrade --no-precompile"
-        working-directory: acyclic_steps
-        run: pub upgrade --no-precompile
-      - name: acyclic_steps; pub run test
-        if: "always() && steps.acyclic_steps_pub_upgrade.conclusion == 'success'"
-        working-directory: acyclic_steps
->>>>>>> 6fe9fe17
-        run: pub run test
-    needs:
-      - job_001
-      - job_002
-      - job_003
-      - job_004
-      - job_005
-      - job_006
-      - job_007
-<<<<<<< HEAD
-  job_021:
-    name: "tests; Dart beta; PKG: retry; `pub run test`"
-=======
-  job_018:
-    name: "tests; Dart dev; PKG: yaml_edit; `pub run test`"
->>>>>>> 6fe9fe17
-    runs-on: ubuntu-latest
-    steps:
-      - name: Cache Pub hosted dependencies
-        uses: actions/cache@v2
-        with:
-          path: "~/.pub-cache/hosted"
-<<<<<<< HEAD
-          key: "os:ubuntu-latest;pub-cache-hosted;dart:beta;packages:retry;commands:test_0"
-          restore-keys: |
-            os:ubuntu-latest;pub-cache-hosted;dart:beta;packages:retry
-            os:ubuntu-latest;pub-cache-hosted;dart:beta
-=======
-          key: "os:ubuntu-latest;pub-cache-hosted;dart:dev;packages:yaml_edit;commands:test_0"
-          restore-keys: |
-            os:ubuntu-latest;pub-cache-hosted;dart:dev;packages:yaml_edit
-            os:ubuntu-latest;pub-cache-hosted;dart:dev
->>>>>>> 6fe9fe17
-            os:ubuntu-latest;pub-cache-hosted
-            os:ubuntu-latest
-      - uses: cedx/setup-dart@v2
-        with:
-          release-channel: beta
-      - run: dart --version
-      - uses: actions/checkout@v2
-<<<<<<< HEAD
-      - id: retry_pub_upgrade
-        name: "retry; pub upgrade --no-precompile"
-        working-directory: retry
-        run: pub upgrade --no-precompile
-      - name: retry; pub run test
-        if: "always() && steps.retry_pub_upgrade.conclusion == 'success'"
-        working-directory: retry
-=======
-      - id: yaml_edit_pub_upgrade
-        name: "yaml_edit; pub upgrade --no-precompile"
-        working-directory: yaml_edit
-        run: pub upgrade --no-precompile
-      - name: yaml_edit; pub run test
-        if: "always() && steps.yaml_edit_pub_upgrade.conclusion == 'success'"
-        working-directory: yaml_edit
->>>>>>> 6fe9fe17
-        run: pub run test
-    needs:
-      - job_001
-      - job_002
-      - job_003
-      - job_004
-      - job_005
-      - job_006
-      - job_007
-<<<<<<< HEAD
-  job_022:
-    name: "tests; Dart stable; PKG: pem; `pub run test`"
-=======
-  job_019:
-    name: "tests; Dart stable; PKG: safe_url_check; `pub run test`"
->>>>>>> 6fe9fe17
-    runs-on: ubuntu-latest
-    steps:
-      - name: Cache Pub hosted dependencies
-        uses: actions/cache@v2
-        with:
-          path: "~/.pub-cache/hosted"
-<<<<<<< HEAD
-          key: "os:ubuntu-latest;pub-cache-hosted;dart:stable;packages:pem;commands:test_0"
-          restore-keys: |
-            os:ubuntu-latest;pub-cache-hosted;dart:stable;packages:pem
-=======
-          key: "os:ubuntu-latest;pub-cache-hosted;dart:stable;packages:safe_url_check;commands:test_0"
-          restore-keys: |
-            os:ubuntu-latest;pub-cache-hosted;dart:stable;packages:safe_url_check
->>>>>>> 6fe9fe17
+  job_027:
+    name: "tests; Dart stable; PKG: neat_cache; `pub run test -x redis`"
+    runs-on: ubuntu-latest
+    steps:
+      - name: Cache Pub hosted dependencies
+        uses: actions/cache@v2
+        with:
+          path: "~/.pub-cache/hosted"
+          key: "os:ubuntu-latest;pub-cache-hosted;dart:stable;packages:neat_cache;commands:test_1"
+          restore-keys: |
+            os:ubuntu-latest;pub-cache-hosted;dart:stable;packages:neat_cache
             os:ubuntu-latest;pub-cache-hosted;dart:stable
             os:ubuntu-latest;pub-cache-hosted
             os:ubuntu-latest
       - uses: cedx/setup-dart@v2
         with:
           release-channel: stable
-      - run: dart --version
-      - uses: actions/checkout@v2
-<<<<<<< HEAD
-      - id: pem_pub_upgrade
-        name: "pem; pub upgrade --no-precompile"
-        working-directory: pem
-        run: pub upgrade --no-precompile
-      - name: pem; pub run test
-        if: "always() && steps.pem_pub_upgrade.conclusion == 'success'"
-        working-directory: pem
-=======
-      - id: safe_url_check_pub_upgrade
-        name: "safe_url_check; pub upgrade --no-precompile"
-        working-directory: safe_url_check
-        run: pub upgrade --no-precompile
-      - name: safe_url_check; pub run test
-        if: "always() && steps.safe_url_check_pub_upgrade.conclusion == 'success'"
-        working-directory: safe_url_check
->>>>>>> 6fe9fe17
-        run: pub run test
-    needs:
-      - job_001
-      - job_002
-      - job_003
-      - job_004
-      - job_005
-      - job_006
-      - job_007
-<<<<<<< HEAD
-  job_023:
-    name: "tests; Dart stable; PKG: acyclic_steps; `pub run test`"
-=======
-  job_020:
-    name: "tests; Dart stable; PKG: shelf_router; `pub run test`"
->>>>>>> 6fe9fe17
-    runs-on: ubuntu-latest
-    steps:
-      - name: Cache Pub hosted dependencies
-        uses: actions/cache@v2
-        with:
-          path: "~/.pub-cache/hosted"
-<<<<<<< HEAD
-          key: "os:ubuntu-latest;pub-cache-hosted;dart:stable;packages:acyclic_steps;commands:test_0"
-          restore-keys: |
-            os:ubuntu-latest;pub-cache-hosted;dart:stable;packages:acyclic_steps
-=======
-          key: "os:ubuntu-latest;pub-cache-hosted;dart:stable;packages:shelf_router;commands:test_0"
-          restore-keys: |
-            os:ubuntu-latest;pub-cache-hosted;dart:stable;packages:shelf_router
->>>>>>> 6fe9fe17
-            os:ubuntu-latest;pub-cache-hosted;dart:stable
-            os:ubuntu-latest;pub-cache-hosted
-            os:ubuntu-latest
-      - uses: cedx/setup-dart@v2
-        with:
-          release-channel: stable
-      - run: dart --version
-      - uses: actions/checkout@v2
-<<<<<<< HEAD
-      - id: acyclic_steps_pub_upgrade
-        name: "acyclic_steps; pub upgrade --no-precompile"
-        working-directory: acyclic_steps
-        run: pub upgrade --no-precompile
-      - name: acyclic_steps; pub run test
-        if: "always() && steps.acyclic_steps_pub_upgrade.conclusion == 'success'"
-        working-directory: acyclic_steps
-=======
-      - id: shelf_router_pub_upgrade
-        name: "shelf_router; pub upgrade --no-precompile"
-        working-directory: shelf_router
-        run: pub upgrade --no-precompile
-      - name: shelf_router; pub run test
-        if: "always() && steps.shelf_router_pub_upgrade.conclusion == 'success'"
-        working-directory: shelf_router
->>>>>>> 6fe9fe17
-        run: pub run test
-    needs:
-      - job_001
-      - job_002
-      - job_003
-      - job_004
-      - job_005
-      - job_006
-      - job_007
-<<<<<<< HEAD
-  job_024:
-=======
-  job_021:
->>>>>>> 6fe9fe17
-    name: "tests; Dart stable; PKG: shelf_router_generator; `pub run test`"
-    runs-on: ubuntu-latest
-    steps:
-      - name: Cache Pub hosted dependencies
-        uses: actions/cache@v2
-        with:
-          path: "~/.pub-cache/hosted"
-          key: "os:ubuntu-latest;pub-cache-hosted;dart:stable;packages:shelf_router_generator;commands:test_0"
-          restore-keys: |
-            os:ubuntu-latest;pub-cache-hosted;dart:stable;packages:shelf_router_generator
-            os:ubuntu-latest;pub-cache-hosted;dart:stable
-            os:ubuntu-latest;pub-cache-hosted
-            os:ubuntu-latest
-      - uses: cedx/setup-dart@v2
-        with:
-          release-channel: stable
-      - run: dart --version
-      - uses: actions/checkout@v2
-      - id: shelf_router_generator_pub_upgrade
-        name: "shelf_router_generator; pub upgrade --no-precompile"
-        working-directory: shelf_router_generator
-        run: pub upgrade --no-precompile
-      - name: shelf_router_generator; pub run test
-        if: "always() && steps.shelf_router_generator_pub_upgrade.conclusion == 'success'"
-        working-directory: shelf_router_generator
-        run: pub run test
-    needs:
-      - job_001
-      - job_002
-      - job_003
-      - job_004
-      - job_005
-      - job_006
-      - job_007
-<<<<<<< HEAD
-  job_025:
-    name: "tests; Dart stable; PKG: neat_periodic_task; `pub run test`"
-=======
-  job_022:
-    name: "tests; Dart stable; PKG: http_methods; `pub run test`"
->>>>>>> 6fe9fe17
-    runs-on: ubuntu-latest
-    steps:
-      - name: Cache Pub hosted dependencies
-        uses: actions/cache@v2
-        with:
-          path: "~/.pub-cache/hosted"
-<<<<<<< HEAD
-          key: "os:ubuntu-latest;pub-cache-hosted;dart:stable;packages:neat_periodic_task;commands:test_0"
-          restore-keys: |
-            os:ubuntu-latest;pub-cache-hosted;dart:stable;packages:neat_periodic_task
-=======
-          key: "os:ubuntu-latest;pub-cache-hosted;dart:stable;packages:http_methods;commands:test_0"
-          restore-keys: |
-            os:ubuntu-latest;pub-cache-hosted;dart:stable;packages:http_methods
->>>>>>> 6fe9fe17
-            os:ubuntu-latest;pub-cache-hosted;dart:stable
-            os:ubuntu-latest;pub-cache-hosted
-            os:ubuntu-latest
-      - uses: cedx/setup-dart@v2
-        with:
-          release-channel: stable
-      - run: dart --version
-      - uses: actions/checkout@v2
-<<<<<<< HEAD
-      - id: neat_periodic_task_pub_upgrade
-        name: "neat_periodic_task; pub upgrade --no-precompile"
-        working-directory: neat_periodic_task
-        run: pub upgrade --no-precompile
-      - name: neat_periodic_task; pub run test
-        if: "always() && steps.neat_periodic_task_pub_upgrade.conclusion == 'success'"
-        working-directory: neat_periodic_task
-=======
-      - id: http_methods_pub_upgrade
-        name: "http_methods; pub upgrade --no-precompile"
-        working-directory: http_methods
-        run: pub upgrade --no-precompile
-      - name: http_methods; pub run test
-        if: "always() && steps.http_methods_pub_upgrade.conclusion == 'success'"
-        working-directory: http_methods
->>>>>>> 6fe9fe17
-        run: pub run test
-    needs:
-      - job_001
-      - job_002
-      - job_003
-      - job_004
-      - job_005
-      - job_006
-      - job_007
-<<<<<<< HEAD
-  job_026:
-    name: "tests; Dart stable; PKG: safe_url_check; `pub run test`"
-=======
-  job_023:
-    name: "tests; Dart stable; PKG: canonical_json; `pub run test`"
->>>>>>> 6fe9fe17
-    runs-on: ubuntu-latest
-    steps:
-      - name: Cache Pub hosted dependencies
-        uses: actions/cache@v2
-        with:
-          path: "~/.pub-cache/hosted"
-<<<<<<< HEAD
-          key: "os:ubuntu-latest;pub-cache-hosted;dart:stable;packages:safe_url_check;commands:test_0"
-          restore-keys: |
-            os:ubuntu-latest;pub-cache-hosted;dart:stable;packages:safe_url_check
-=======
-          key: "os:ubuntu-latest;pub-cache-hosted;dart:stable;packages:canonical_json;commands:test_0"
-          restore-keys: |
-            os:ubuntu-latest;pub-cache-hosted;dart:stable;packages:canonical_json
->>>>>>> 6fe9fe17
-            os:ubuntu-latest;pub-cache-hosted;dart:stable
-            os:ubuntu-latest;pub-cache-hosted
-            os:ubuntu-latest
-      - uses: cedx/setup-dart@v2
-        with:
-          release-channel: stable
-      - run: dart --version
-      - uses: actions/checkout@v2
-      - id: safe_url_check_pub_upgrade
-        name: "safe_url_check; pub upgrade --no-precompile"
-        working-directory: safe_url_check
-        run: pub upgrade --no-precompile
-      - name: safe_url_check; pub run test
-        if: "always() && steps.safe_url_check_pub_upgrade.conclusion == 'success'"
-        working-directory: safe_url_check
-        run: pub run test
-    needs:
-      - job_001
-      - job_002
-      - job_003
-      - job_004
-      - job_005
-      - job_006
-      - job_007
-<<<<<<< HEAD
-  job_027:
-    name: "tests; Dart stable; PKG: canonical_json; `pub run test`"
-=======
-  job_024:
-    name: "tests; Dart stable; PKG: acyclic_steps; `pub run test`"
->>>>>>> 6fe9fe17
-    runs-on: ubuntu-latest
-    steps:
-      - name: Cache Pub hosted dependencies
-        uses: actions/cache@v2
-        with:
-          path: "~/.pub-cache/hosted"
-<<<<<<< HEAD
-          key: "os:ubuntu-latest;pub-cache-hosted;dart:stable;packages:canonical_json;commands:test_0"
-          restore-keys: |
-            os:ubuntu-latest;pub-cache-hosted;dart:stable;packages:canonical_json
-=======
-          key: "os:ubuntu-latest;pub-cache-hosted;dart:stable;packages:acyclic_steps;commands:test_0"
-          restore-keys: |
-            os:ubuntu-latest;pub-cache-hosted;dart:stable;packages:acyclic_steps
->>>>>>> 6fe9fe17
-            os:ubuntu-latest;pub-cache-hosted;dart:stable
-            os:ubuntu-latest;pub-cache-hosted
-            os:ubuntu-latest
-      - uses: cedx/setup-dart@v2
-        with:
-          release-channel: stable
-      - run: dart --version
-      - uses: actions/checkout@v2
-      - id: canonical_json_pub_upgrade
-        name: "canonical_json; pub upgrade --no-precompile"
-        working-directory: canonical_json
-        run: pub upgrade --no-precompile
-      - name: canonical_json; pub run test
-        if: "always() && steps.canonical_json_pub_upgrade.conclusion == 'success'"
-        working-directory: canonical_json
-        run: pub run test
-    needs:
-      - job_001
-      - job_002
-      - job_003
-      - job_004
-      - job_005
-      - job_006
-      - job_007
-<<<<<<< HEAD
-  job_028:
-=======
-  job_025:
->>>>>>> 6fe9fe17
-    name: "tests; Dart stable; PKG: yaml_edit; `pub run test`"
-    runs-on: ubuntu-latest
-    steps:
-      - name: Cache Pub hosted dependencies
-        uses: actions/cache@v2
-        with:
-          path: "~/.pub-cache/hosted"
-          key: "os:ubuntu-latest;pub-cache-hosted;dart:stable;packages:yaml_edit;commands:test_0"
-          restore-keys: |
-            os:ubuntu-latest;pub-cache-hosted;dart:stable;packages:yaml_edit
-            os:ubuntu-latest;pub-cache-hosted;dart:stable
-            os:ubuntu-latest;pub-cache-hosted
-            os:ubuntu-latest
-      - uses: cedx/setup-dart@v2
-        with:
-          release-channel: stable
-      - run: dart --version
-      - uses: actions/checkout@v2
-      - id: yaml_edit_pub_upgrade
-        name: "yaml_edit; pub upgrade --no-precompile"
-        working-directory: yaml_edit
-        run: pub upgrade --no-precompile
-      - name: yaml_edit; pub run test
-        if: "always() && steps.yaml_edit_pub_upgrade.conclusion == 'success'"
-        working-directory: yaml_edit
-        run: pub run test
-    needs:
-      - job_001
-      - job_002
-      - job_003
-      - job_004
-      - job_005
-      - job_006
-      - job_007
-<<<<<<< HEAD
-  job_029:
-=======
-  job_026:
-    name: "tests; Dart beta; PKG: retry; `pub run test`"
-    runs-on: ubuntu-latest
-    steps:
-      - name: Cache Pub hosted dependencies
-        uses: actions/cache@v2
-        with:
-          path: "~/.pub-cache/hosted"
-          key: "os:ubuntu-latest;pub-cache-hosted;dart:beta;packages:retry;commands:test_0"
-          restore-keys: |
-            os:ubuntu-latest;pub-cache-hosted;dart:beta;packages:retry
-            os:ubuntu-latest;pub-cache-hosted;dart:beta
-            os:ubuntu-latest;pub-cache-hosted
-            os:ubuntu-latest
-      - uses: cedx/setup-dart@v2
-        with:
-          release-channel: beta
-      - run: dart --version
-      - uses: actions/checkout@v2
-      - id: retry_pub_upgrade
-        name: "retry; pub upgrade --no-precompile"
-        working-directory: retry
-        run: pub upgrade --no-precompile
-      - name: retry; pub run test
-        if: "always() && steps.retry_pub_upgrade.conclusion == 'success'"
-        working-directory: retry
-        run: pub run test
-    needs:
-      - job_001
-      - job_002
-      - job_003
-      - job_004
-      - job_005
-      - job_006
-      - job_007
-  job_027:
-    name: "tests; Dart beta; PKG: sanitize_html; `pub run test`"
-    runs-on: ubuntu-latest
-    steps:
-      - name: Cache Pub hosted dependencies
-        uses: actions/cache@v2
-        with:
-          path: "~/.pub-cache/hosted"
-          key: "os:ubuntu-latest;pub-cache-hosted;dart:beta;packages:sanitize_html;commands:test_0"
-          restore-keys: |
-            os:ubuntu-latest;pub-cache-hosted;dart:beta;packages:sanitize_html
-            os:ubuntu-latest;pub-cache-hosted;dart:beta
-            os:ubuntu-latest;pub-cache-hosted
-            os:ubuntu-latest
-      - uses: cedx/setup-dart@v2
-        with:
-          release-channel: beta
-      - run: dart --version
-      - uses: actions/checkout@v2
-      - id: sanitize_html_pub_upgrade
-        name: "sanitize_html; pub upgrade --no-precompile"
-        working-directory: sanitize_html
-        run: pub upgrade --no-precompile
-      - name: sanitize_html; pub run test
-        if: "always() && steps.sanitize_html_pub_upgrade.conclusion == 'success'"
-        working-directory: sanitize_html
-        run: pub run test
-    needs:
-      - job_001
-      - job_002
-      - job_003
-      - job_004
-      - job_005
-      - job_006
-      - job_007
-  job_028:
->>>>>>> 6fe9fe17
-    name: "tests; Dart dev; PKG: neat_cache; `pub run test -x redis`"
-    runs-on: ubuntu-latest
-    steps:
-      - name: Cache Pub hosted dependencies
-        uses: actions/cache@v2
-        with:
-          path: "~/.pub-cache/hosted"
-          key: "os:ubuntu-latest;pub-cache-hosted;dart:dev;packages:neat_cache;commands:test_1"
-          restore-keys: |
-            os:ubuntu-latest;pub-cache-hosted;dart:dev;packages:neat_cache
-            os:ubuntu-latest;pub-cache-hosted;dart:dev
-            os:ubuntu-latest;pub-cache-hosted
-            os:ubuntu-latest
-      - uses: cedx/setup-dart@v2
-        with:
-          release-channel: dev
       - run: dart --version
       - uses: actions/checkout@v2
       - id: neat_cache_pub_upgrade
@@ -1858,42 +1169,4 @@
       - job_004
       - job_005
       - job_006
-<<<<<<< HEAD
-=======
-      - job_007
-  job_029:
-    name: "tests; Dart stable; PKG: neat_cache; `pub run test -x redis`"
-    runs-on: ubuntu-latest
-    steps:
-      - name: Cache Pub hosted dependencies
-        uses: actions/cache@v2
-        with:
-          path: "~/.pub-cache/hosted"
-          key: "os:ubuntu-latest;pub-cache-hosted;dart:stable;packages:neat_cache;commands:test_1"
-          restore-keys: |
-            os:ubuntu-latest;pub-cache-hosted;dart:stable;packages:neat_cache
-            os:ubuntu-latest;pub-cache-hosted;dart:stable
-            os:ubuntu-latest;pub-cache-hosted
-            os:ubuntu-latest
-      - uses: cedx/setup-dart@v2
-        with:
-          release-channel: stable
-      - run: dart --version
-      - uses: actions/checkout@v2
-      - id: neat_cache_pub_upgrade
-        name: "neat_cache; pub upgrade --no-precompile"
-        working-directory: neat_cache
-        run: pub upgrade --no-precompile
-      - name: "neat_cache; pub run test -x redis"
-        if: "always() && steps.neat_cache_pub_upgrade.conclusion == 'success'"
-        working-directory: neat_cache
-        run: pub run test -x redis
-    needs:
-      - job_001
-      - job_002
-      - job_003
-      - job_004
-      - job_005
-      - job_006
->>>>>>> 6fe9fe17
       - job_007